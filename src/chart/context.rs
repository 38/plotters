mod chart_context;
pub use chart_context::ChartContext;

pub(super) mod cartesian2d;
pub(super) mod cartesian3d;

<<<<<<< HEAD
use crate::coord::cartesian::{Cartesian2d, Cartesian3d, MeshLine};
use crate::coord::ranged1d::{AsRangedCoord, KeyPointHint, Ranged, ValueFormatter};
use crate::coord::ranged3d::{ProjectionMatrix, ProjectionMatrixBuilder};
use crate::coord::{CoordTranslate, ReverseCoordTranslate, Shift};

use crate::drawing::{DrawingArea, DrawingAreaErrorKind};
use crate::element::{
    CoordMapper, Drawable, EmptyElement, PathElement, PointCollection, Polygon, Text,
};
use crate::style::text_anchor::{HPos, Pos, VPos};
use crate::style::{ShapeStyle, TextStyle};

use plotters_backend::{BackendCoord, DrawingBackend, FontTransform};

/// The context of the chart. This is the core object of Plotters.
/// Any plot/chart is abstracted as this type, and any data series can be placed to the chart
/// context.
///
/// - To draw a series on a chart context, use [ChartContext::draw_series](struct.ChartContext.html#method.draw_series)
/// - To draw a single element to the chart, you may want to use [ChartContext::plotting_area](struct.ChartContext.html#method.plotting_area)
///
pub struct ChartContext<'a, DB: DrawingBackend, CT: CoordTranslate> {
    pub(super) x_label_area: [Option<DrawingArea<DB, Shift>>; 2],
    pub(super) y_label_area: [Option<DrawingArea<DB, Shift>>; 2],
    pub(super) drawing_area: DrawingArea<DB, CT>,
    pub(super) series_anno: Vec<SeriesAnno<'a, DB>>,
    pub(super) drawing_area_pos: (i32, i32),
}

impl<'a, DB, XT, YT, X, Y> ChartContext<'a, DB, Cartesian2d<X, Y>>
where
    DB: DrawingBackend,
    X: Ranged<ValueType = XT> + ValueFormatter<XT>,
    Y: Ranged<ValueType = YT> + ValueFormatter<YT>,
{
    pub(crate) fn is_overlapping_drawing_area(
        &self,
        area: Option<&DrawingArea<DB, Shift>>,
    ) -> bool {
        if let Some(area) = area {
            let (x0, y0) = area.get_base_pixel();
            let (w, h) = area.dim_in_pixel();
            let (x1, y1) = (x0 + w as i32, y0 + h as i32);
            let (dx0, dy0) = self.drawing_area.get_base_pixel();
            let (w, h) = self.drawing_area.dim_in_pixel();
            let (dx1, dy1) = (dx0 + w as i32, dy0 + h as i32);

            let (ox0, ox1) = (x0.max(dx0), x1.min(dx1));
            let (oy0, oy1) = (y0.max(dy0), y1.min(dy1));

            ox1 > ox0 && oy1 > oy0
        } else {
            false
        }
    }

    /// Initialize a mesh configuration object and mesh drawing can be finalized by calling
    /// the function `MeshStyle::draw`.
    pub fn configure_mesh(&mut self) -> MeshStyle<'a, '_, X, Y, DB> {
        MeshStyle::new(self)
    }
}

impl<'a, DB: DrawingBackend, CT: ReverseCoordTranslate> ChartContext<'a, DB, CT> {
    /// Convert the chart context into an closure that can be used for coordinate translation
    pub fn into_coord_trans(self) -> impl Fn(BackendCoord) -> Option<CT::From> {
        let coord_spec = self.drawing_area.into_coord_spec();
        move |coord| coord_spec.reverse_translate(coord)
    }
}

impl<'a, DB: DrawingBackend, CT: CoordTranslate> ChartContext<'a, DB, CT> {
    /// Configure the styles for drawing series labels in the chart
    pub fn configure_series_labels<'b>(&'b mut self) -> SeriesLabelStyle<'a, 'b, DB, CT>
    where
        DB: 'a,
    {
        SeriesLabelStyle::new(self)
    }

    /// Get a reference of underlying plotting area
    pub fn plotting_area(&self) -> &DrawingArea<DB, CT> {
        &self.drawing_area
    }

    /// Cast the reference to a chart context to a reference to underlying coordinate specification.
    pub fn as_coord_spec(&self) -> &CT {
        self.drawing_area.as_coord_spec()
    }

    // TODO: All draw_series_impl is overly strict about lifetime, because we don't have stable HKT,
    //       what we can ensure is for all lifetime 'b the element reference &'b E is a iterator
    //       of points reference with the same lifetime.
    //       However, this doesn't work if the coordinate doesn't live longer than the backend,
    //       this is unnecessarily strict
    pub(super) fn draw_series_impl<B, E, R, S>(
        &mut self,
        series: S,
    ) -> Result<(), DrawingAreaErrorKind<DB::ErrorType>>
    where
        B: CoordMapper,
        for<'b> &'b E: PointCollection<'b, CT::From, B>,
        E: Drawable<DB, B>,
        R: Borrow<E>,
        S: IntoIterator<Item = R>,
    {
        for element in series {
            self.drawing_area.draw(element.borrow())?;
        }
        Ok(())
    }

    pub(super) fn alloc_series_anno(&mut self) -> &mut SeriesAnno<'a, DB> {
        let idx = self.series_anno.len();
        self.series_anno.push(SeriesAnno::new());
        &mut self.series_anno[idx]
    }

    /// Draw a data series. A data series in Plotters is abstracted as an iterator of elements
    pub fn draw_series<B, E, R, S>(
        &mut self,
        series: S,
    ) -> Result<&mut SeriesAnno<'a, DB>, DrawingAreaErrorKind<DB::ErrorType>>
    where
        B: CoordMapper,
        for<'b> &'b E: PointCollection<'b, CT::From, B>,
        E: Drawable<DB, B>,
        R: Borrow<E>,
        S: IntoIterator<Item = R>,
    {
        self.draw_series_impl(series)?;
        Ok(self.alloc_series_anno())
    }
}

impl<'a, DB: DrawingBackend, X: Ranged, Y: Ranged> ChartContext<'a, DB, Cartesian2d<X, Y>> {
    /// Get the range of X axis
    pub fn x_range(&self) -> Range<X::ValueType> {
        self.drawing_area.get_x_range()
    }

    /// Get range of the Y axis
    pub fn y_range(&self) -> Range<Y::ValueType> {
        self.drawing_area.get_y_range()
    }

    /// Maps the coordinate to the backend coordinate. This is typically used
    /// with an interactive chart.
    pub fn backend_coord(&self, coord: &(X::ValueType, Y::ValueType)) -> BackendCoord {
        self.drawing_area.map_coordinate(coord)
    }

    /// The actual function that draws the mesh lines.
    /// It also returns the label that suppose to be there.
    #[allow(clippy::type_complexity)]
    fn draw_mesh_lines<FmtLabel, YH: KeyPointHint, XH: KeyPointHint>(
        &mut self,
        (r, c): (YH, XH),
        (x_mesh, y_mesh): (bool, bool),
        mesh_line_style: &ShapeStyle,
        mut fmt_label: FmtLabel,
    ) -> Result<(Vec<(i32, String)>, Vec<(i32, String)>), DrawingAreaErrorKind<DB::ErrorType>>
    where
        FmtLabel: FnMut(&MeshLine<X, Y>) -> Option<String>,
    {
        let mut x_labels = vec![];
        let mut y_labels = vec![];
        self.drawing_area.draw_mesh(
            |b, l| {
                let draw;
                match l {
                    MeshLine::XMesh((x, _), _, _) => {
                        if let Some(label_text) = fmt_label(&l) {
                            x_labels.push((x, label_text));
                        }
                        draw = x_mesh;
                    }
                    MeshLine::YMesh((_, y), _, _) => {
                        if let Some(label_text) = fmt_label(&l) {
                            y_labels.push((y, label_text));
                        }
                        draw = y_mesh;
                    }
                };
                if draw {
                    l.draw(b, mesh_line_style)
                } else {
                    Ok(())
                }
            },
            r,
            c,
        )?;
        Ok((x_labels, y_labels))
    }

    fn draw_axis(
        &self,
        area: &DrawingArea<DB, Shift>,
        axis_style: Option<&ShapeStyle>,
        orientation: (i16, i16),
        inward_labels: bool,
    ) -> Result<Range<i32>, DrawingAreaErrorKind<DB::ErrorType>> {
        let (x0, y0) = self.drawing_area.get_base_pixel();
        let (tw, th) = area.dim_in_pixel();

        let mut axis_range = if orientation.0 == 0 {
            self.drawing_area.get_x_axis_pixel_range()
        } else {
            self.drawing_area.get_y_axis_pixel_range()
        };

        /* At this point, the coordinate system tells us the pixel range
         * after the translation.
         * However, we need to use the logic coordinate system for drawing. */
        if orientation.0 == 0 {
            axis_range.start -= x0;
            axis_range.end -= x0;
        } else {
            axis_range.start -= y0;
            axis_range.end -= y0;
        }

        if let Some(axis_style) = axis_style {
            let mut x0 = if orientation.0 > 0 { 0 } else { tw as i32 - 1 };
            let mut y0 = if orientation.1 > 0 { 0 } else { th as i32 - 1 };
            let mut x1 = if orientation.0 >= 0 { 0 } else { tw as i32 - 1 };
            let mut y1 = if orientation.1 >= 0 { 0 } else { th as i32 - 1 };

            if inward_labels {
                if orientation.0 == 0 {
                    if y0 == 0 {
                        y0 = th as i32 - 1;
                        y1 = th as i32 - 1;
                    } else {
                        y0 = 0;
                        y1 = 0;
                    }
                } else if x0 == 0 {
                    x0 = tw as i32 - 1;
                    x1 = tw as i32 - 1;
                } else {
                    x0 = 0;
                    x1 = 0;
                }
            }

            if orientation.0 == 0 {
                x0 = axis_range.start;
                x1 = axis_range.end;
            } else {
                y0 = axis_range.start;
                y1 = axis_range.end;
            }

            area.draw(&PathElement::new(
                vec![(x0, y0), (x1, y1)],
                axis_style.clone(),
            ))?;
        }

        Ok(axis_range)
    }

    // TODO: consider make this function less complicated
    #[allow(clippy::too_many_arguments)]
    #[allow(clippy::cognitive_complexity)]
    fn draw_axis_and_labels(
        &self,
        area: Option<&DrawingArea<DB, Shift>>,
        axis_style: Option<&ShapeStyle>,
        labels: &[(i32, String)],
        label_style: &TextStyle,
        label_offset: i32,
        orientation: (i16, i16),
        axis_desc: Option<(&str, &TextStyle)>,
        tick_size: i32,
    ) -> Result<(), DrawingAreaErrorKind<DB::ErrorType>> {
        let area = if let Some(target) = area {
            target
        } else {
            return Ok(());
        };

        let (x0, y0) = self.drawing_area.get_base_pixel();
        let (tw, th) = area.dim_in_pixel();

        /* This is the minimal distance from the axis to the box of the labels */
        let label_dist = tick_size.abs() * 2;

        /* Draw the axis and get the axis range so that we can do further label
         * and tick mark drawing */
        let axis_range = self.draw_axis(area, axis_style, orientation, tick_size < 0)?;

        /* To make the right label area looks nice, it's a little bit tricky, since for a that is
         * very long, we actually prefer left alignment instead of right alignment.
         * Otherwise, the right alignment looks better. So we estimate the max and min label width
         * So that we are able decide if we should apply right alignment for the text. */
        let label_width: Vec<_> = labels
            .iter()
            .map(|(_, text)| {
                if orientation.0 > 0 && orientation.1 == 0 && tick_size >= 0 {
                    self.drawing_area
                        .estimate_text_size(text, &label_style)
                        .map(|(w, _)| w)
                        .unwrap_or(0) as i32
                } else {
                    // Don't ever do the layout estimation for the drawing area that is either not
                    // the right one or the tick mark is inward.
                    0
                }
            })
            .collect();

        let min_width = *label_width.iter().min().unwrap_or(&1).max(&1);
        let max_width = *label_width
            .iter()
            .filter(|&&x| x < min_width * 2)
            .max()
            .unwrap_or(&min_width);
        let right_align_width = (min_width * 2).min(max_width);

        /* Then we need to draw the tick mark and the label */
        for ((p, t), w) in labels.iter().zip(label_width.into_iter()) {
            /* Make sure we are actually in the visible range */
            let rp = if orientation.0 == 0 { *p - x0 } else { *p - y0 };

            if rp < axis_range.start.min(axis_range.end)
                || axis_range.end.max(axis_range.start) < rp
            {
                continue;
            }

            let (cx, cy, h_pos, v_pos) = if tick_size >= 0 {
                match orientation {
                    // Right
                    (dx, dy) if dx > 0 && dy == 0 => {
                        if w >= right_align_width {
                            (label_dist, *p - y0, HPos::Left, VPos::Center)
                        } else {
                            (
                                label_dist + right_align_width,
                                *p - y0,
                                HPos::Right,
                                VPos::Center,
                            )
                        }
                    }
                    // Left
                    (dx, dy) if dx < 0 && dy == 0 => {
                        (tw as i32 - label_dist, *p - y0, HPos::Right, VPos::Center)
                    }
                    // Bottom
                    (dx, dy) if dx == 0 && dy > 0 => (*p - x0, label_dist, HPos::Center, VPos::Top),
                    // Top
                    (dx, dy) if dx == 0 && dy < 0 => {
                        (*p - x0, th as i32 - label_dist, HPos::Center, VPos::Bottom)
                    }
                    _ => panic!("Bug: Invalid orientation specification"),
                }
            } else {
                match orientation {
                    // Right
                    (dx, dy) if dx > 0 && dy == 0 => {
                        (tw as i32 - label_dist, *p - y0, HPos::Right, VPos::Center)
                    }
                    // Left
                    (dx, dy) if dx < 0 && dy == 0 => {
                        (label_dist, *p - y0, HPos::Left, VPos::Center)
                    }
                    // Bottom
                    (dx, dy) if dx == 0 && dy > 0 => {
                        (*p - x0, th as i32 - label_dist, HPos::Center, VPos::Bottom)
                    }
                    // Top
                    (dx, dy) if dx == 0 && dy < 0 => (*p - x0, label_dist, HPos::Center, VPos::Top),
                    _ => panic!("Bug: Invalid orientation specification"),
                }
            };

            let (text_x, text_y) = if orientation.0 == 0 {
                (cx + label_offset, cy)
            } else {
                (cx, cy + label_offset)
            };

            let label_style = &label_style.pos(Pos::new(h_pos, v_pos));
            area.draw_text(&t, label_style, (text_x, text_y))?;

            if tick_size != 0 {
                if let Some(style) = axis_style {
                    let xmax = tw as i32 - 1;
                    let ymax = th as i32 - 1;
                    let (kx0, ky0, kx1, ky1) = if tick_size > 0 {
                        match orientation {
                            (dx, dy) if dx > 0 && dy == 0 => (0, *p - y0, tick_size, *p - y0),
                            (dx, dy) if dx < 0 && dy == 0 => {
                                (xmax - tick_size, *p - y0, xmax, *p - y0)
                            }
                            (dx, dy) if dx == 0 && dy > 0 => (*p - x0, 0, *p - x0, tick_size),
                            (dx, dy) if dx == 0 && dy < 0 => {
                                (*p - x0, ymax - tick_size, *p - x0, ymax)
                            }
                            _ => panic!("Bug: Invalid orientation specification"),
                        }
                    } else {
                        match orientation {
                            (dx, dy) if dx > 0 && dy == 0 => {
                                (xmax, *p - y0, xmax + tick_size, *p - y0)
                            }
                            (dx, dy) if dx < 0 && dy == 0 => (0, *p - y0, -tick_size, *p - y0),
                            (dx, dy) if dx == 0 && dy > 0 => {
                                (*p - x0, ymax, *p - x0, ymax + tick_size)
                            }
                            (dx, dy) if dx == 0 && dy < 0 => (*p - x0, 0, *p - x0, -tick_size),
                            _ => panic!("Bug: Invalid orientation specification"),
                        }
                    };
                    let line = PathElement::new(vec![(kx0, ky0), (kx1, ky1)], style.clone());
                    area.draw(&line)?;
                }
            }
        }

        if let Some((text, style)) = axis_desc {
            let actual_style = if orientation.0 == 0 {
                style.clone()
            } else if orientation.0 == -1 {
                style.transform(FontTransform::Rotate270)
            } else {
                style.transform(FontTransform::Rotate90)
            };

            let (x0, y0, h_pos, v_pos) = match orientation {
                // Right
                (dx, dy) if dx > 0 && dy == 0 => (tw, th / 2, HPos::Center, VPos::Top),
                // Left
                (dx, dy) if dx < 0 && dy == 0 => (0, th / 2, HPos::Center, VPos::Top),
                // Bottom
                (dx, dy) if dx == 0 && dy > 0 => (tw / 2, th, HPos::Center, VPos::Bottom),
                // Top
                (dx, dy) if dx == 0 && dy < 0 => (tw / 2, 0, HPos::Center, VPos::Top),
                _ => panic!("Bug: Invalid orientation specification"),
            };

            let actual_style = &actual_style.pos(Pos::new(h_pos, v_pos));
            area.draw_text(&text, &actual_style, (x0 as i32, y0 as i32))?;
        }

        Ok(())
    }

    #[allow(clippy::too_many_arguments)]
    pub(super) fn draw_mesh<FmtLabel, YH: KeyPointHint, XH: KeyPointHint>(
        &mut self,
        (r, c): (YH, XH),
        mesh_line_style: &ShapeStyle,
        x_label_style: &TextStyle,
        y_label_style: &TextStyle,
        fmt_label: FmtLabel,
        x_mesh: bool,
        y_mesh: bool,
        x_label_offset: i32,
        y_label_offset: i32,
        x_axis: bool,
        y_axis: bool,
        axis_style: &ShapeStyle,
        axis_desc_style: &TextStyle,
        x_desc: Option<String>,
        y_desc: Option<String>,
        x_tick_size: [i32; 2],
        y_tick_size: [i32; 2],
    ) -> Result<(), DrawingAreaErrorKind<DB::ErrorType>>
    where
        FmtLabel: FnMut(&MeshLine<X, Y>) -> Option<String>,
    {
        let (x_labels, y_labels) =
            self.draw_mesh_lines((r, c), (x_mesh, y_mesh), mesh_line_style, fmt_label)?;

        for idx in 0..2 {
            self.draw_axis_and_labels(
                self.x_label_area[idx].as_ref(),
                if x_axis { Some(axis_style) } else { None },
                &x_labels[..],
                x_label_style,
                x_label_offset,
                (0, -1 + idx as i16 * 2),
                x_desc.as_ref().map(|desc| (&desc[..], axis_desc_style)),
                x_tick_size[idx],
            )?;

            self.draw_axis_and_labels(
                self.y_label_area[idx].as_ref(),
                if y_axis { Some(axis_style) } else { None },
                &y_labels[..],
                y_label_style,
                y_label_offset,
                (-1 + idx as i16 * 2, 0),
                y_desc.as_ref().map(|desc| (&desc[..], axis_desc_style)),
                y_tick_size[idx],
            )?;
        }

        Ok(())
    }

    /// Convert this chart context into a dual axis chart context and attach a second coordinate spec
    /// on the chart context. For more detailed information, see documentation for [struct DualCoordChartContext](struct.DualCoordChartContext.html)
    ///
    /// - `x_coord`: The coordinate spec for the X axis
    /// - `y_coord`: The coordinate spec for the Y axis
    /// - **returns** The newly created dual spec chart context
    #[allow(clippy::type_complexity)]
    pub fn set_secondary_coord<SX: AsRangedCoord, SY: AsRangedCoord>(
        self,
        x_coord: SX,
        y_coord: SY,
    ) -> DualCoordChartContext<
        'a,
        DB,
        Cartesian2d<X, Y>,
        Cartesian2d<SX::CoordDescType, SY::CoordDescType>,
    > {
        let mut pixel_range = self.drawing_area.get_pixel_range();
        pixel_range.1 = pixel_range.1.end..pixel_range.1.start;

        DualCoordChartContext::new(self, Cartesian2d::new(x_coord, y_coord, pixel_range))
    }
}

pub(super) struct KeyPoints3d<X: Ranged, Y: Ranged, Z: Ranged> {
    pub(super) x_points: Vec<X::ValueType>,
    pub(super) y_points: Vec<Y::ValueType>,
    pub(super) z_points: Vec<Z::ValueType>,
}

#[derive(Clone, Debug)]
pub(super) enum Coord3D<X, Y, Z> {
    X(X),
    Y(Y),
    Z(Z),
}

impl<X, Y, Z> Coord3D<X, Y, Z> {
    fn get_x(&self) -> &X {
        match self {
            Coord3D::X(ret) => ret,
            _ => panic!("Invalid call!"),
        }
    }
    fn get_y(&self) -> &Y {
        match self {
            Coord3D::Y(ret) => ret,
            _ => panic!("Invalid call!"),
        }
    }
    fn get_z(&self) -> &Z {
        match self {
            Coord3D::Z(ret) => ret,
            _ => panic!("Invalid call!"),
        }
    }

    fn build_coord([x, y, z]: [&Self; 3]) -> (X, Y, Z)
    where
        X: Clone,
        Y: Clone,
        Z: Clone,
    {
        (x.get_x().clone(), y.get_y().clone(), z.get_z().clone())
    }
}
impl<'a, DB, X, Y, Z, XT, YT, ZT> ChartContext<'a, DB, Cartesian3d<X, Y, Z>>
where
    DB: DrawingBackend,
    X: Ranged<ValueType = XT> + ValueFormatter<XT>,
    Y: Ranged<ValueType = YT> + ValueFormatter<YT>,
    Z: Ranged<ValueType = ZT> + ValueFormatter<ZT>,
{
    pub fn configure_axes(&mut self) -> Axes3dStyle<'a, '_, X, Y, Z, DB> {
        Axes3dStyle::new(self)
    }
}
impl<'a, DB, X: Ranged, Y: Ranged, Z: Ranged> ChartContext<'a, DB, Cartesian3d<X, Y, Z>>
where
    DB: DrawingBackend,
{
    /// Override the 3D projection matrix. This function allows to override the default projection
    /// matrix.
    /// - `pf`: A function that takes the default projection matrix configuration and returns the
    /// projection matrix. This function will allow you to adjust the pitch, yaw angle and the
    /// centeral point of the projection, etc. You can also build a projection matrix which is not
    /// relies on the default configuration as well.
    pub fn with_projection<P: FnOnce(ProjectionMatrixBuilder) -> ProjectionMatrix>(
        &mut self,
        pf: P,
    ) -> &mut Self {
        let (actual_x, actual_y) = self.drawing_area.get_pixel_range();
        self.drawing_area
            .as_coord_spec_mut()
            .set_projection(actual_x, actual_y, pf);
        self
    }

    pub fn set_3d_pixel_range(&mut self, size: (i32, i32, i32)) -> &mut Self {
        let (actual_x, actual_y) = self.drawing_area.get_pixel_range();
        self.drawing_area
            .as_coord_spec_mut()
            .set_coord_pixel_range(actual_x, actual_y, size);
        self
    }
}

impl<'a, DB, X: Ranged, Y: Ranged, Z: Ranged> ChartContext<'a, DB, Cartesian3d<X, Y, Z>>
where
    DB: DrawingBackend,
    X::ValueType: Clone,
    Y::ValueType: Clone,
    Z::ValueType: Clone,
{
    pub(super) fn get_key_points<XH: KeyPointHint, YH: KeyPointHint, ZH: KeyPointHint>(
        &self,
        x_hint: XH,
        y_hint: YH,
        z_hint: ZH,
    ) -> KeyPoints3d<X, Y, Z> {
        let coord = self.plotting_area().as_coord_spec();
        let x_points = coord.logic_x.key_points(x_hint);
        let y_points = coord.logic_y.key_points(y_hint);
        let z_points = coord.logic_z.key_points(z_hint);
        KeyPoints3d {
            x_points,
            y_points,
            z_points,
        }
    }
    pub(super) fn draw_axis_ticks(
        &mut self,
        axis: [[Coord3D<X::ValueType, Y::ValueType, Z::ValueType>; 3]; 2],
        labels: &[(
            [Coord3D<X::ValueType, Y::ValueType, Z::ValueType>; 3],
            String,
        )],
        tick_size: i32,
        style: ShapeStyle,
        font: TextStyle,
    ) -> Result<(), DrawingAreaErrorKind<DB::ErrorType>> {
        let coord = self.plotting_area().as_coord_spec();
        let begin = coord.translate(&Coord3D::build_coord([
            &axis[0][0],
            &axis[0][1],
            &axis[0][2],
        ]));
        let end = coord.translate(&Coord3D::build_coord([
            &axis[1][0],
            &axis[1][1],
            &axis[1][2],
        ]));
        let axis_dir = (end.0 - begin.0, end.1 - begin.1);
        let (x_range, y_range) = self.plotting_area().get_pixel_range();
        let x_mid = (x_range.start + x_range.end) / 2;
        let y_mid = (y_range.start + y_range.end) / 2;

        let x_dir = if begin.0 < x_mid {
            (-tick_size, 0)
        } else {
            (tick_size, 0)
        };

        let y_dir = if begin.1 < y_mid {
            (0, -tick_size)
        } else {
            (0, tick_size)
        };

        let x_score = (x_dir.0 * axis_dir.0 + x_dir.1 * axis_dir.1).abs();
        let y_score = (y_dir.0 * axis_dir.0 + y_dir.1 * axis_dir.1).abs();

        let dir = if x_score < y_score { x_dir } else { y_dir };

        for (pos, text) in labels {
            let logic_pos = Coord3D::build_coord([&pos[0], &pos[1], &pos[2]]);
            let mut font = font.clone();
            if dir.0 < 0 {
                font.pos = Pos::new(HPos::Right, VPos::Center);
            } else if dir.0 > 0 {
                font.pos = Pos::new(HPos::Left, VPos::Center);
            };
            if dir.1 < 0 {
                font.pos = Pos::new(HPos::Center, VPos::Bottom);
            } else if dir.1 > 0 {
                font.pos = Pos::new(HPos::Center, VPos::Top);
            };
            let element = EmptyElement::at(logic_pos)
                + PathElement::new(vec![(0, 0), dir], style.clone())
                + Text::new(text.to_string(), (dir.0 * 2, dir.1 * 2), font.clone());
            self.plotting_area().draw(&element)?;
        }
        Ok(())
    }
    pub(super) fn draw_axis(
        &mut self,
        idx: usize,
        panels: &[[[Coord3D<X::ValueType, Y::ValueType, Z::ValueType>; 3]; 2]; 3],
        style: ShapeStyle,
    ) -> Result<
        [[Coord3D<X::ValueType, Y::ValueType, Z::ValueType>; 3]; 2],
        DrawingAreaErrorKind<DB::ErrorType>,
    > {
        let coord = self.plotting_area().as_coord_spec();
        let x_range = coord.logic_x.range();
        let y_range = coord.logic_y.range();
        let z_range = coord.logic_z.range();

        let ranges: [[Coord3D<X::ValueType, Y::ValueType, Z::ValueType>; 2]; 3] = [
            [Coord3D::X(x_range.start), Coord3D::X(x_range.end)],
            [Coord3D::Y(y_range.start), Coord3D::Y(y_range.end)],
            [Coord3D::Z(z_range.start), Coord3D::Z(z_range.end)],
        ];

        let (start, end) = {
            let mut start = [&ranges[0][0], &ranges[1][0], &ranges[2][0]];
            let mut end = [&ranges[0][1], &ranges[1][1], &ranges[2][1]];

            let mut plan = vec![];

            for i in 0..3 {
                if i == idx {
                    continue;
                }
                start[i] = &panels[i][0][i];
                end[i] = &panels[i][0][i];
                for j in 0..3 {
                    if i != idx && i != j && j != idx {
                        for k in 0..2 {
                            start[j] = &panels[i][k][j];
                            end[j] = &panels[i][k][j];
                            plan.push((start, end));
                        }
                    }
                }
            }
            plan.into_iter()
                .min_by_key(|&(s, e)| {
                    let d = coord.projected_depth(s[0].get_x(), s[1].get_y(), s[2].get_z());
                    let d = d + coord.projected_depth(e[0].get_x(), e[1].get_y(), e[2].get_z());
                    let (_, y1) = coord.translate(&Coord3D::build_coord(s));
                    let (_, y2) = coord.translate(&Coord3D::build_coord(e));
                    let y = y1 + y2;
                    (d, y)
                })
                .unwrap()
        };

        self.plotting_area().draw(&PathElement::new(
            vec![Coord3D::build_coord(start), Coord3D::build_coord(end)],
            style.clone(),
        ))?;

        Ok([
            [start[0].clone(), start[1].clone(), start[2].clone()],
            [end[0].clone(), end[1].clone(), end[2].clone()],
        ])
    }
    pub(super) fn draw_axis_panels(
        &mut self,
        bold_points: &KeyPoints3d<X, Y, Z>,
        light_points: &KeyPoints3d<X, Y, Z>,
        panel_style: ShapeStyle,
        bold_grid_style: ShapeStyle,
        light_grid_style: ShapeStyle,
    ) -> Result<
        [[[Coord3D<X::ValueType, Y::ValueType, Z::ValueType>; 3]; 2]; 3],
        DrawingAreaErrorKind<DB::ErrorType>,
    > {
        let mut r_iter = (0..3).map(|idx| {
            self.draw_axis_panel(
                idx,
                bold_points,
                light_points,
                panel_style.clone(),
                bold_grid_style.clone(),
                light_grid_style.clone(),
            )
        });
        Ok([
            r_iter.next().unwrap()?,
            r_iter.next().unwrap()?,
            r_iter.next().unwrap()?,
        ])
    }
    fn draw_axis_panel(
        &mut self,
        idx: usize,
        bold_points: &KeyPoints3d<X, Y, Z>,
        light_points: &KeyPoints3d<X, Y, Z>,
        panel_style: ShapeStyle,
        bold_grid_style: ShapeStyle,
        light_grid_style: ShapeStyle,
    ) -> Result<
        [[Coord3D<X::ValueType, Y::ValueType, Z::ValueType>; 3]; 2],
        DrawingAreaErrorKind<DB::ErrorType>,
    > {
        let coord = self.plotting_area().as_coord_spec();
        let x_range = coord.logic_x.range();
        let y_range = coord.logic_y.range();
        let z_range = coord.logic_z.range();

        let ranges: [[Coord3D<X::ValueType, Y::ValueType, Z::ValueType>; 2]; 3] = [
            [Coord3D::X(x_range.start), Coord3D::X(x_range.end)],
            [Coord3D::Y(y_range.start), Coord3D::Y(y_range.end)],
            [Coord3D::Z(z_range.start), Coord3D::Z(z_range.end)],
        ];

        let (mut panel, start, end) = {
            let a = [&ranges[0][0], &ranges[1][0], &ranges[2][0]];
            let mut b = [&ranges[0][1], &ranges[1][1], &ranges[2][1]];
            let mut c = a;
            let d = b;

            b[idx] = &ranges[idx][0];
            c[idx] = &ranges[idx][1];

            let (a, b) = if coord.projected_depth(a[0].get_x(), a[1].get_y(), a[2].get_z())
                >= coord.projected_depth(c[0].get_x(), c[1].get_y(), c[2].get_z())
            {
                (a, b)
            } else {
                (c, d)
            };

            let mut m = a.clone();
            m[(idx + 1) % 3] = b[(idx + 1) % 3];
            let mut n = a.clone();
            n[(idx + 2) % 3] = b[(idx + 2) % 3];

            (
                vec![
                    Coord3D::build_coord(a),
                    Coord3D::build_coord(m),
                    Coord3D::build_coord(b),
                    Coord3D::build_coord(n),
                ],
                a,
                b,
            )
        };
        self.plotting_area()
            .draw(&Polygon::new(panel.clone(), panel_style.clone()))?;
        panel.push(panel[0].clone());
        self.plotting_area()
            .draw(&PathElement::new(panel, bold_grid_style.clone()))?;

        for (kps, style) in vec![
            (light_points, light_grid_style),
            (bold_points, bold_grid_style),
        ]
        .into_iter()
        {
            for idx in (0..3).filter(|&i| i != idx) {
                let kps: Vec<_> = match idx {
                    0 => kps.x_points.iter().map(|x| Coord3D::X(x.clone())).collect(),
                    1 => kps.y_points.iter().map(|y| Coord3D::Y(y.clone())).collect(),
                    _ => kps.z_points.iter().map(|z| Coord3D::Z(z.clone())).collect(),
                };
                for kp in kps.iter() {
                    let mut kp_start = start;
                    let mut kp_end = end;
                    kp_start[idx] = kp;
                    kp_end[idx] = kp;
                    self.plotting_area().draw(&PathElement::new(
                        vec![Coord3D::build_coord(kp_start), Coord3D::build_coord(kp_end)],
                        style.clone(),
                    ))?;
                }
            }
        }

        Ok([
            [start[0].clone(), start[1].clone(), start[2].clone()],
            [end[0].clone(), end[1].clone(), end[2].clone()],
        ])
    }
}
=======
pub(super) use cartesian3d::Coord3D;
>>>>>>> b054a802

#[cfg(test)]
mod test {
    use crate::prelude::*;

    #[test]
    fn test_chart_context() {
        let drawing_area = create_mocked_drawing_area(200, 200, |_| {});

        drawing_area.fill(&WHITE).expect("Fill");

        let mut chart = ChartBuilder::on(&drawing_area)
            .caption("Test Title", ("serif", 10))
            .x_label_area_size(20)
            .y_label_area_size(20)
            .set_label_area_size(LabelAreaPosition::Top, 20)
            .set_label_area_size(LabelAreaPosition::Right, 20)
            .build_cartesian_2d(0..10, 0..10)
            .expect("Create chart")
            .set_secondary_coord(0.0..1.0, 0.0..1.0);

        chart
            .configure_mesh()
            .x_desc("X")
            .y_desc("Y")
            .draw()
            .expect("Draw mesh");
        chart
            .configure_secondary_axes()
            .x_desc("X")
            .y_desc("Y")
            .draw()
            .expect("Draw Secondary axes");

        chart
            .draw_series(std::iter::once(Circle::new((5, 5), 5, &RED)))
            .expect("Drawing error");
        chart
            .draw_secondary_series(std::iter::once(Circle::new((0.3, 0.8), 5, &GREEN)))
            .expect("Drawing error")
            .label("Test label")
            .legend(|(x, y)| Rectangle::new([(x - 10, y - 5), (x, y + 5)], &GREEN));

        chart
            .configure_series_labels()
            .position(SeriesLabelPosition::UpperMiddle)
            .draw()
            .expect("Drawing error");
    }

    #[test]
    fn test_chart_context_3d() {
        let drawing_area = create_mocked_drawing_area(200, 200, |_| {});

        drawing_area.fill(&WHITE).expect("Fill");

        let mut chart = ChartBuilder::on(&drawing_area)
            .caption("Test Title", ("serif", 10))
            .x_label_area_size(20)
            .y_label_area_size(20)
            .set_label_area_size(LabelAreaPosition::Top, 20)
            .set_label_area_size(LabelAreaPosition::Right, 20)
            .build_cartesian_3d(0..10, 0..10, 0..10)
            .expect("Create chart");

        chart.with_projection(|mut pb| {
            pb.yaw = 0.5;
            pb.pitch = 0.5;
            pb.scale = 0.5;
            pb.into_matrix()
        });

        chart.configure_axes().draw().expect("Drawing axes");

        chart
            .draw_series(std::iter::once(Circle::new((5, 5, 5), 5, &RED)))
            .expect("Drawing error");
    }
}<|MERGE_RESOLUTION|>--- conflicted
+++ resolved
@@ -4,894 +4,7 @@
 pub(super) mod cartesian2d;
 pub(super) mod cartesian3d;
 
-<<<<<<< HEAD
-use crate::coord::cartesian::{Cartesian2d, Cartesian3d, MeshLine};
-use crate::coord::ranged1d::{AsRangedCoord, KeyPointHint, Ranged, ValueFormatter};
-use crate::coord::ranged3d::{ProjectionMatrix, ProjectionMatrixBuilder};
-use crate::coord::{CoordTranslate, ReverseCoordTranslate, Shift};
-
-use crate::drawing::{DrawingArea, DrawingAreaErrorKind};
-use crate::element::{
-    CoordMapper, Drawable, EmptyElement, PathElement, PointCollection, Polygon, Text,
-};
-use crate::style::text_anchor::{HPos, Pos, VPos};
-use crate::style::{ShapeStyle, TextStyle};
-
-use plotters_backend::{BackendCoord, DrawingBackend, FontTransform};
-
-/// The context of the chart. This is the core object of Plotters.
-/// Any plot/chart is abstracted as this type, and any data series can be placed to the chart
-/// context.
-///
-/// - To draw a series on a chart context, use [ChartContext::draw_series](struct.ChartContext.html#method.draw_series)
-/// - To draw a single element to the chart, you may want to use [ChartContext::plotting_area](struct.ChartContext.html#method.plotting_area)
-///
-pub struct ChartContext<'a, DB: DrawingBackend, CT: CoordTranslate> {
-    pub(super) x_label_area: [Option<DrawingArea<DB, Shift>>; 2],
-    pub(super) y_label_area: [Option<DrawingArea<DB, Shift>>; 2],
-    pub(super) drawing_area: DrawingArea<DB, CT>,
-    pub(super) series_anno: Vec<SeriesAnno<'a, DB>>,
-    pub(super) drawing_area_pos: (i32, i32),
-}
-
-impl<'a, DB, XT, YT, X, Y> ChartContext<'a, DB, Cartesian2d<X, Y>>
-where
-    DB: DrawingBackend,
-    X: Ranged<ValueType = XT> + ValueFormatter<XT>,
-    Y: Ranged<ValueType = YT> + ValueFormatter<YT>,
-{
-    pub(crate) fn is_overlapping_drawing_area(
-        &self,
-        area: Option<&DrawingArea<DB, Shift>>,
-    ) -> bool {
-        if let Some(area) = area {
-            let (x0, y0) = area.get_base_pixel();
-            let (w, h) = area.dim_in_pixel();
-            let (x1, y1) = (x0 + w as i32, y0 + h as i32);
-            let (dx0, dy0) = self.drawing_area.get_base_pixel();
-            let (w, h) = self.drawing_area.dim_in_pixel();
-            let (dx1, dy1) = (dx0 + w as i32, dy0 + h as i32);
-
-            let (ox0, ox1) = (x0.max(dx0), x1.min(dx1));
-            let (oy0, oy1) = (y0.max(dy0), y1.min(dy1));
-
-            ox1 > ox0 && oy1 > oy0
-        } else {
-            false
-        }
-    }
-
-    /// Initialize a mesh configuration object and mesh drawing can be finalized by calling
-    /// the function `MeshStyle::draw`.
-    pub fn configure_mesh(&mut self) -> MeshStyle<'a, '_, X, Y, DB> {
-        MeshStyle::new(self)
-    }
-}
-
-impl<'a, DB: DrawingBackend, CT: ReverseCoordTranslate> ChartContext<'a, DB, CT> {
-    /// Convert the chart context into an closure that can be used for coordinate translation
-    pub fn into_coord_trans(self) -> impl Fn(BackendCoord) -> Option<CT::From> {
-        let coord_spec = self.drawing_area.into_coord_spec();
-        move |coord| coord_spec.reverse_translate(coord)
-    }
-}
-
-impl<'a, DB: DrawingBackend, CT: CoordTranslate> ChartContext<'a, DB, CT> {
-    /// Configure the styles for drawing series labels in the chart
-    pub fn configure_series_labels<'b>(&'b mut self) -> SeriesLabelStyle<'a, 'b, DB, CT>
-    where
-        DB: 'a,
-    {
-        SeriesLabelStyle::new(self)
-    }
-
-    /// Get a reference of underlying plotting area
-    pub fn plotting_area(&self) -> &DrawingArea<DB, CT> {
-        &self.drawing_area
-    }
-
-    /// Cast the reference to a chart context to a reference to underlying coordinate specification.
-    pub fn as_coord_spec(&self) -> &CT {
-        self.drawing_area.as_coord_spec()
-    }
-
-    // TODO: All draw_series_impl is overly strict about lifetime, because we don't have stable HKT,
-    //       what we can ensure is for all lifetime 'b the element reference &'b E is a iterator
-    //       of points reference with the same lifetime.
-    //       However, this doesn't work if the coordinate doesn't live longer than the backend,
-    //       this is unnecessarily strict
-    pub(super) fn draw_series_impl<B, E, R, S>(
-        &mut self,
-        series: S,
-    ) -> Result<(), DrawingAreaErrorKind<DB::ErrorType>>
-    where
-        B: CoordMapper,
-        for<'b> &'b E: PointCollection<'b, CT::From, B>,
-        E: Drawable<DB, B>,
-        R: Borrow<E>,
-        S: IntoIterator<Item = R>,
-    {
-        for element in series {
-            self.drawing_area.draw(element.borrow())?;
-        }
-        Ok(())
-    }
-
-    pub(super) fn alloc_series_anno(&mut self) -> &mut SeriesAnno<'a, DB> {
-        let idx = self.series_anno.len();
-        self.series_anno.push(SeriesAnno::new());
-        &mut self.series_anno[idx]
-    }
-
-    /// Draw a data series. A data series in Plotters is abstracted as an iterator of elements
-    pub fn draw_series<B, E, R, S>(
-        &mut self,
-        series: S,
-    ) -> Result<&mut SeriesAnno<'a, DB>, DrawingAreaErrorKind<DB::ErrorType>>
-    where
-        B: CoordMapper,
-        for<'b> &'b E: PointCollection<'b, CT::From, B>,
-        E: Drawable<DB, B>,
-        R: Borrow<E>,
-        S: IntoIterator<Item = R>,
-    {
-        self.draw_series_impl(series)?;
-        Ok(self.alloc_series_anno())
-    }
-}
-
-impl<'a, DB: DrawingBackend, X: Ranged, Y: Ranged> ChartContext<'a, DB, Cartesian2d<X, Y>> {
-    /// Get the range of X axis
-    pub fn x_range(&self) -> Range<X::ValueType> {
-        self.drawing_area.get_x_range()
-    }
-
-    /// Get range of the Y axis
-    pub fn y_range(&self) -> Range<Y::ValueType> {
-        self.drawing_area.get_y_range()
-    }
-
-    /// Maps the coordinate to the backend coordinate. This is typically used
-    /// with an interactive chart.
-    pub fn backend_coord(&self, coord: &(X::ValueType, Y::ValueType)) -> BackendCoord {
-        self.drawing_area.map_coordinate(coord)
-    }
-
-    /// The actual function that draws the mesh lines.
-    /// It also returns the label that suppose to be there.
-    #[allow(clippy::type_complexity)]
-    fn draw_mesh_lines<FmtLabel, YH: KeyPointHint, XH: KeyPointHint>(
-        &mut self,
-        (r, c): (YH, XH),
-        (x_mesh, y_mesh): (bool, bool),
-        mesh_line_style: &ShapeStyle,
-        mut fmt_label: FmtLabel,
-    ) -> Result<(Vec<(i32, String)>, Vec<(i32, String)>), DrawingAreaErrorKind<DB::ErrorType>>
-    where
-        FmtLabel: FnMut(&MeshLine<X, Y>) -> Option<String>,
-    {
-        let mut x_labels = vec![];
-        let mut y_labels = vec![];
-        self.drawing_area.draw_mesh(
-            |b, l| {
-                let draw;
-                match l {
-                    MeshLine::XMesh((x, _), _, _) => {
-                        if let Some(label_text) = fmt_label(&l) {
-                            x_labels.push((x, label_text));
-                        }
-                        draw = x_mesh;
-                    }
-                    MeshLine::YMesh((_, y), _, _) => {
-                        if let Some(label_text) = fmt_label(&l) {
-                            y_labels.push((y, label_text));
-                        }
-                        draw = y_mesh;
-                    }
-                };
-                if draw {
-                    l.draw(b, mesh_line_style)
-                } else {
-                    Ok(())
-                }
-            },
-            r,
-            c,
-        )?;
-        Ok((x_labels, y_labels))
-    }
-
-    fn draw_axis(
-        &self,
-        area: &DrawingArea<DB, Shift>,
-        axis_style: Option<&ShapeStyle>,
-        orientation: (i16, i16),
-        inward_labels: bool,
-    ) -> Result<Range<i32>, DrawingAreaErrorKind<DB::ErrorType>> {
-        let (x0, y0) = self.drawing_area.get_base_pixel();
-        let (tw, th) = area.dim_in_pixel();
-
-        let mut axis_range = if orientation.0 == 0 {
-            self.drawing_area.get_x_axis_pixel_range()
-        } else {
-            self.drawing_area.get_y_axis_pixel_range()
-        };
-
-        /* At this point, the coordinate system tells us the pixel range
-         * after the translation.
-         * However, we need to use the logic coordinate system for drawing. */
-        if orientation.0 == 0 {
-            axis_range.start -= x0;
-            axis_range.end -= x0;
-        } else {
-            axis_range.start -= y0;
-            axis_range.end -= y0;
-        }
-
-        if let Some(axis_style) = axis_style {
-            let mut x0 = if orientation.0 > 0 { 0 } else { tw as i32 - 1 };
-            let mut y0 = if orientation.1 > 0 { 0 } else { th as i32 - 1 };
-            let mut x1 = if orientation.0 >= 0 { 0 } else { tw as i32 - 1 };
-            let mut y1 = if orientation.1 >= 0 { 0 } else { th as i32 - 1 };
-
-            if inward_labels {
-                if orientation.0 == 0 {
-                    if y0 == 0 {
-                        y0 = th as i32 - 1;
-                        y1 = th as i32 - 1;
-                    } else {
-                        y0 = 0;
-                        y1 = 0;
-                    }
-                } else if x0 == 0 {
-                    x0 = tw as i32 - 1;
-                    x1 = tw as i32 - 1;
-                } else {
-                    x0 = 0;
-                    x1 = 0;
-                }
-            }
-
-            if orientation.0 == 0 {
-                x0 = axis_range.start;
-                x1 = axis_range.end;
-            } else {
-                y0 = axis_range.start;
-                y1 = axis_range.end;
-            }
-
-            area.draw(&PathElement::new(
-                vec![(x0, y0), (x1, y1)],
-                axis_style.clone(),
-            ))?;
-        }
-
-        Ok(axis_range)
-    }
-
-    // TODO: consider make this function less complicated
-    #[allow(clippy::too_many_arguments)]
-    #[allow(clippy::cognitive_complexity)]
-    fn draw_axis_and_labels(
-        &self,
-        area: Option<&DrawingArea<DB, Shift>>,
-        axis_style: Option<&ShapeStyle>,
-        labels: &[(i32, String)],
-        label_style: &TextStyle,
-        label_offset: i32,
-        orientation: (i16, i16),
-        axis_desc: Option<(&str, &TextStyle)>,
-        tick_size: i32,
-    ) -> Result<(), DrawingAreaErrorKind<DB::ErrorType>> {
-        let area = if let Some(target) = area {
-            target
-        } else {
-            return Ok(());
-        };
-
-        let (x0, y0) = self.drawing_area.get_base_pixel();
-        let (tw, th) = area.dim_in_pixel();
-
-        /* This is the minimal distance from the axis to the box of the labels */
-        let label_dist = tick_size.abs() * 2;
-
-        /* Draw the axis and get the axis range so that we can do further label
-         * and tick mark drawing */
-        let axis_range = self.draw_axis(area, axis_style, orientation, tick_size < 0)?;
-
-        /* To make the right label area looks nice, it's a little bit tricky, since for a that is
-         * very long, we actually prefer left alignment instead of right alignment.
-         * Otherwise, the right alignment looks better. So we estimate the max and min label width
-         * So that we are able decide if we should apply right alignment for the text. */
-        let label_width: Vec<_> = labels
-            .iter()
-            .map(|(_, text)| {
-                if orientation.0 > 0 && orientation.1 == 0 && tick_size >= 0 {
-                    self.drawing_area
-                        .estimate_text_size(text, &label_style)
-                        .map(|(w, _)| w)
-                        .unwrap_or(0) as i32
-                } else {
-                    // Don't ever do the layout estimation for the drawing area that is either not
-                    // the right one or the tick mark is inward.
-                    0
-                }
-            })
-            .collect();
-
-        let min_width = *label_width.iter().min().unwrap_or(&1).max(&1);
-        let max_width = *label_width
-            .iter()
-            .filter(|&&x| x < min_width * 2)
-            .max()
-            .unwrap_or(&min_width);
-        let right_align_width = (min_width * 2).min(max_width);
-
-        /* Then we need to draw the tick mark and the label */
-        for ((p, t), w) in labels.iter().zip(label_width.into_iter()) {
-            /* Make sure we are actually in the visible range */
-            let rp = if orientation.0 == 0 { *p - x0 } else { *p - y0 };
-
-            if rp < axis_range.start.min(axis_range.end)
-                || axis_range.end.max(axis_range.start) < rp
-            {
-                continue;
-            }
-
-            let (cx, cy, h_pos, v_pos) = if tick_size >= 0 {
-                match orientation {
-                    // Right
-                    (dx, dy) if dx > 0 && dy == 0 => {
-                        if w >= right_align_width {
-                            (label_dist, *p - y0, HPos::Left, VPos::Center)
-                        } else {
-                            (
-                                label_dist + right_align_width,
-                                *p - y0,
-                                HPos::Right,
-                                VPos::Center,
-                            )
-                        }
-                    }
-                    // Left
-                    (dx, dy) if dx < 0 && dy == 0 => {
-                        (tw as i32 - label_dist, *p - y0, HPos::Right, VPos::Center)
-                    }
-                    // Bottom
-                    (dx, dy) if dx == 0 && dy > 0 => (*p - x0, label_dist, HPos::Center, VPos::Top),
-                    // Top
-                    (dx, dy) if dx == 0 && dy < 0 => {
-                        (*p - x0, th as i32 - label_dist, HPos::Center, VPos::Bottom)
-                    }
-                    _ => panic!("Bug: Invalid orientation specification"),
-                }
-            } else {
-                match orientation {
-                    // Right
-                    (dx, dy) if dx > 0 && dy == 0 => {
-                        (tw as i32 - label_dist, *p - y0, HPos::Right, VPos::Center)
-                    }
-                    // Left
-                    (dx, dy) if dx < 0 && dy == 0 => {
-                        (label_dist, *p - y0, HPos::Left, VPos::Center)
-                    }
-                    // Bottom
-                    (dx, dy) if dx == 0 && dy > 0 => {
-                        (*p - x0, th as i32 - label_dist, HPos::Center, VPos::Bottom)
-                    }
-                    // Top
-                    (dx, dy) if dx == 0 && dy < 0 => (*p - x0, label_dist, HPos::Center, VPos::Top),
-                    _ => panic!("Bug: Invalid orientation specification"),
-                }
-            };
-
-            let (text_x, text_y) = if orientation.0 == 0 {
-                (cx + label_offset, cy)
-            } else {
-                (cx, cy + label_offset)
-            };
-
-            let label_style = &label_style.pos(Pos::new(h_pos, v_pos));
-            area.draw_text(&t, label_style, (text_x, text_y))?;
-
-            if tick_size != 0 {
-                if let Some(style) = axis_style {
-                    let xmax = tw as i32 - 1;
-                    let ymax = th as i32 - 1;
-                    let (kx0, ky0, kx1, ky1) = if tick_size > 0 {
-                        match orientation {
-                            (dx, dy) if dx > 0 && dy == 0 => (0, *p - y0, tick_size, *p - y0),
-                            (dx, dy) if dx < 0 && dy == 0 => {
-                                (xmax - tick_size, *p - y0, xmax, *p - y0)
-                            }
-                            (dx, dy) if dx == 0 && dy > 0 => (*p - x0, 0, *p - x0, tick_size),
-                            (dx, dy) if dx == 0 && dy < 0 => {
-                                (*p - x0, ymax - tick_size, *p - x0, ymax)
-                            }
-                            _ => panic!("Bug: Invalid orientation specification"),
-                        }
-                    } else {
-                        match orientation {
-                            (dx, dy) if dx > 0 && dy == 0 => {
-                                (xmax, *p - y0, xmax + tick_size, *p - y0)
-                            }
-                            (dx, dy) if dx < 0 && dy == 0 => (0, *p - y0, -tick_size, *p - y0),
-                            (dx, dy) if dx == 0 && dy > 0 => {
-                                (*p - x0, ymax, *p - x0, ymax + tick_size)
-                            }
-                            (dx, dy) if dx == 0 && dy < 0 => (*p - x0, 0, *p - x0, -tick_size),
-                            _ => panic!("Bug: Invalid orientation specification"),
-                        }
-                    };
-                    let line = PathElement::new(vec![(kx0, ky0), (kx1, ky1)], style.clone());
-                    area.draw(&line)?;
-                }
-            }
-        }
-
-        if let Some((text, style)) = axis_desc {
-            let actual_style = if orientation.0 == 0 {
-                style.clone()
-            } else if orientation.0 == -1 {
-                style.transform(FontTransform::Rotate270)
-            } else {
-                style.transform(FontTransform::Rotate90)
-            };
-
-            let (x0, y0, h_pos, v_pos) = match orientation {
-                // Right
-                (dx, dy) if dx > 0 && dy == 0 => (tw, th / 2, HPos::Center, VPos::Top),
-                // Left
-                (dx, dy) if dx < 0 && dy == 0 => (0, th / 2, HPos::Center, VPos::Top),
-                // Bottom
-                (dx, dy) if dx == 0 && dy > 0 => (tw / 2, th, HPos::Center, VPos::Bottom),
-                // Top
-                (dx, dy) if dx == 0 && dy < 0 => (tw / 2, 0, HPos::Center, VPos::Top),
-                _ => panic!("Bug: Invalid orientation specification"),
-            };
-
-            let actual_style = &actual_style.pos(Pos::new(h_pos, v_pos));
-            area.draw_text(&text, &actual_style, (x0 as i32, y0 as i32))?;
-        }
-
-        Ok(())
-    }
-
-    #[allow(clippy::too_many_arguments)]
-    pub(super) fn draw_mesh<FmtLabel, YH: KeyPointHint, XH: KeyPointHint>(
-        &mut self,
-        (r, c): (YH, XH),
-        mesh_line_style: &ShapeStyle,
-        x_label_style: &TextStyle,
-        y_label_style: &TextStyle,
-        fmt_label: FmtLabel,
-        x_mesh: bool,
-        y_mesh: bool,
-        x_label_offset: i32,
-        y_label_offset: i32,
-        x_axis: bool,
-        y_axis: bool,
-        axis_style: &ShapeStyle,
-        axis_desc_style: &TextStyle,
-        x_desc: Option<String>,
-        y_desc: Option<String>,
-        x_tick_size: [i32; 2],
-        y_tick_size: [i32; 2],
-    ) -> Result<(), DrawingAreaErrorKind<DB::ErrorType>>
-    where
-        FmtLabel: FnMut(&MeshLine<X, Y>) -> Option<String>,
-    {
-        let (x_labels, y_labels) =
-            self.draw_mesh_lines((r, c), (x_mesh, y_mesh), mesh_line_style, fmt_label)?;
-
-        for idx in 0..2 {
-            self.draw_axis_and_labels(
-                self.x_label_area[idx].as_ref(),
-                if x_axis { Some(axis_style) } else { None },
-                &x_labels[..],
-                x_label_style,
-                x_label_offset,
-                (0, -1 + idx as i16 * 2),
-                x_desc.as_ref().map(|desc| (&desc[..], axis_desc_style)),
-                x_tick_size[idx],
-            )?;
-
-            self.draw_axis_and_labels(
-                self.y_label_area[idx].as_ref(),
-                if y_axis { Some(axis_style) } else { None },
-                &y_labels[..],
-                y_label_style,
-                y_label_offset,
-                (-1 + idx as i16 * 2, 0),
-                y_desc.as_ref().map(|desc| (&desc[..], axis_desc_style)),
-                y_tick_size[idx],
-            )?;
-        }
-
-        Ok(())
-    }
-
-    /// Convert this chart context into a dual axis chart context and attach a second coordinate spec
-    /// on the chart context. For more detailed information, see documentation for [struct DualCoordChartContext](struct.DualCoordChartContext.html)
-    ///
-    /// - `x_coord`: The coordinate spec for the X axis
-    /// - `y_coord`: The coordinate spec for the Y axis
-    /// - **returns** The newly created dual spec chart context
-    #[allow(clippy::type_complexity)]
-    pub fn set_secondary_coord<SX: AsRangedCoord, SY: AsRangedCoord>(
-        self,
-        x_coord: SX,
-        y_coord: SY,
-    ) -> DualCoordChartContext<
-        'a,
-        DB,
-        Cartesian2d<X, Y>,
-        Cartesian2d<SX::CoordDescType, SY::CoordDescType>,
-    > {
-        let mut pixel_range = self.drawing_area.get_pixel_range();
-        pixel_range.1 = pixel_range.1.end..pixel_range.1.start;
-
-        DualCoordChartContext::new(self, Cartesian2d::new(x_coord, y_coord, pixel_range))
-    }
-}
-
-pub(super) struct KeyPoints3d<X: Ranged, Y: Ranged, Z: Ranged> {
-    pub(super) x_points: Vec<X::ValueType>,
-    pub(super) y_points: Vec<Y::ValueType>,
-    pub(super) z_points: Vec<Z::ValueType>,
-}
-
-#[derive(Clone, Debug)]
-pub(super) enum Coord3D<X, Y, Z> {
-    X(X),
-    Y(Y),
-    Z(Z),
-}
-
-impl<X, Y, Z> Coord3D<X, Y, Z> {
-    fn get_x(&self) -> &X {
-        match self {
-            Coord3D::X(ret) => ret,
-            _ => panic!("Invalid call!"),
-        }
-    }
-    fn get_y(&self) -> &Y {
-        match self {
-            Coord3D::Y(ret) => ret,
-            _ => panic!("Invalid call!"),
-        }
-    }
-    fn get_z(&self) -> &Z {
-        match self {
-            Coord3D::Z(ret) => ret,
-            _ => panic!("Invalid call!"),
-        }
-    }
-
-    fn build_coord([x, y, z]: [&Self; 3]) -> (X, Y, Z)
-    where
-        X: Clone,
-        Y: Clone,
-        Z: Clone,
-    {
-        (x.get_x().clone(), y.get_y().clone(), z.get_z().clone())
-    }
-}
-impl<'a, DB, X, Y, Z, XT, YT, ZT> ChartContext<'a, DB, Cartesian3d<X, Y, Z>>
-where
-    DB: DrawingBackend,
-    X: Ranged<ValueType = XT> + ValueFormatter<XT>,
-    Y: Ranged<ValueType = YT> + ValueFormatter<YT>,
-    Z: Ranged<ValueType = ZT> + ValueFormatter<ZT>,
-{
-    pub fn configure_axes(&mut self) -> Axes3dStyle<'a, '_, X, Y, Z, DB> {
-        Axes3dStyle::new(self)
-    }
-}
-impl<'a, DB, X: Ranged, Y: Ranged, Z: Ranged> ChartContext<'a, DB, Cartesian3d<X, Y, Z>>
-where
-    DB: DrawingBackend,
-{
-    /// Override the 3D projection matrix. This function allows to override the default projection
-    /// matrix.
-    /// - `pf`: A function that takes the default projection matrix configuration and returns the
-    /// projection matrix. This function will allow you to adjust the pitch, yaw angle and the
-    /// centeral point of the projection, etc. You can also build a projection matrix which is not
-    /// relies on the default configuration as well.
-    pub fn with_projection<P: FnOnce(ProjectionMatrixBuilder) -> ProjectionMatrix>(
-        &mut self,
-        pf: P,
-    ) -> &mut Self {
-        let (actual_x, actual_y) = self.drawing_area.get_pixel_range();
-        self.drawing_area
-            .as_coord_spec_mut()
-            .set_projection(actual_x, actual_y, pf);
-        self
-    }
-
-    pub fn set_3d_pixel_range(&mut self, size: (i32, i32, i32)) -> &mut Self {
-        let (actual_x, actual_y) = self.drawing_area.get_pixel_range();
-        self.drawing_area
-            .as_coord_spec_mut()
-            .set_coord_pixel_range(actual_x, actual_y, size);
-        self
-    }
-}
-
-impl<'a, DB, X: Ranged, Y: Ranged, Z: Ranged> ChartContext<'a, DB, Cartesian3d<X, Y, Z>>
-where
-    DB: DrawingBackend,
-    X::ValueType: Clone,
-    Y::ValueType: Clone,
-    Z::ValueType: Clone,
-{
-    pub(super) fn get_key_points<XH: KeyPointHint, YH: KeyPointHint, ZH: KeyPointHint>(
-        &self,
-        x_hint: XH,
-        y_hint: YH,
-        z_hint: ZH,
-    ) -> KeyPoints3d<X, Y, Z> {
-        let coord = self.plotting_area().as_coord_spec();
-        let x_points = coord.logic_x.key_points(x_hint);
-        let y_points = coord.logic_y.key_points(y_hint);
-        let z_points = coord.logic_z.key_points(z_hint);
-        KeyPoints3d {
-            x_points,
-            y_points,
-            z_points,
-        }
-    }
-    pub(super) fn draw_axis_ticks(
-        &mut self,
-        axis: [[Coord3D<X::ValueType, Y::ValueType, Z::ValueType>; 3]; 2],
-        labels: &[(
-            [Coord3D<X::ValueType, Y::ValueType, Z::ValueType>; 3],
-            String,
-        )],
-        tick_size: i32,
-        style: ShapeStyle,
-        font: TextStyle,
-    ) -> Result<(), DrawingAreaErrorKind<DB::ErrorType>> {
-        let coord = self.plotting_area().as_coord_spec();
-        let begin = coord.translate(&Coord3D::build_coord([
-            &axis[0][0],
-            &axis[0][1],
-            &axis[0][2],
-        ]));
-        let end = coord.translate(&Coord3D::build_coord([
-            &axis[1][0],
-            &axis[1][1],
-            &axis[1][2],
-        ]));
-        let axis_dir = (end.0 - begin.0, end.1 - begin.1);
-        let (x_range, y_range) = self.plotting_area().get_pixel_range();
-        let x_mid = (x_range.start + x_range.end) / 2;
-        let y_mid = (y_range.start + y_range.end) / 2;
-
-        let x_dir = if begin.0 < x_mid {
-            (-tick_size, 0)
-        } else {
-            (tick_size, 0)
-        };
-
-        let y_dir = if begin.1 < y_mid {
-            (0, -tick_size)
-        } else {
-            (0, tick_size)
-        };
-
-        let x_score = (x_dir.0 * axis_dir.0 + x_dir.1 * axis_dir.1).abs();
-        let y_score = (y_dir.0 * axis_dir.0 + y_dir.1 * axis_dir.1).abs();
-
-        let dir = if x_score < y_score { x_dir } else { y_dir };
-
-        for (pos, text) in labels {
-            let logic_pos = Coord3D::build_coord([&pos[0], &pos[1], &pos[2]]);
-            let mut font = font.clone();
-            if dir.0 < 0 {
-                font.pos = Pos::new(HPos::Right, VPos::Center);
-            } else if dir.0 > 0 {
-                font.pos = Pos::new(HPos::Left, VPos::Center);
-            };
-            if dir.1 < 0 {
-                font.pos = Pos::new(HPos::Center, VPos::Bottom);
-            } else if dir.1 > 0 {
-                font.pos = Pos::new(HPos::Center, VPos::Top);
-            };
-            let element = EmptyElement::at(logic_pos)
-                + PathElement::new(vec![(0, 0), dir], style.clone())
-                + Text::new(text.to_string(), (dir.0 * 2, dir.1 * 2), font.clone());
-            self.plotting_area().draw(&element)?;
-        }
-        Ok(())
-    }
-    pub(super) fn draw_axis(
-        &mut self,
-        idx: usize,
-        panels: &[[[Coord3D<X::ValueType, Y::ValueType, Z::ValueType>; 3]; 2]; 3],
-        style: ShapeStyle,
-    ) -> Result<
-        [[Coord3D<X::ValueType, Y::ValueType, Z::ValueType>; 3]; 2],
-        DrawingAreaErrorKind<DB::ErrorType>,
-    > {
-        let coord = self.plotting_area().as_coord_spec();
-        let x_range = coord.logic_x.range();
-        let y_range = coord.logic_y.range();
-        let z_range = coord.logic_z.range();
-
-        let ranges: [[Coord3D<X::ValueType, Y::ValueType, Z::ValueType>; 2]; 3] = [
-            [Coord3D::X(x_range.start), Coord3D::X(x_range.end)],
-            [Coord3D::Y(y_range.start), Coord3D::Y(y_range.end)],
-            [Coord3D::Z(z_range.start), Coord3D::Z(z_range.end)],
-        ];
-
-        let (start, end) = {
-            let mut start = [&ranges[0][0], &ranges[1][0], &ranges[2][0]];
-            let mut end = [&ranges[0][1], &ranges[1][1], &ranges[2][1]];
-
-            let mut plan = vec![];
-
-            for i in 0..3 {
-                if i == idx {
-                    continue;
-                }
-                start[i] = &panels[i][0][i];
-                end[i] = &panels[i][0][i];
-                for j in 0..3 {
-                    if i != idx && i != j && j != idx {
-                        for k in 0..2 {
-                            start[j] = &panels[i][k][j];
-                            end[j] = &panels[i][k][j];
-                            plan.push((start, end));
-                        }
-                    }
-                }
-            }
-            plan.into_iter()
-                .min_by_key(|&(s, e)| {
-                    let d = coord.projected_depth(s[0].get_x(), s[1].get_y(), s[2].get_z());
-                    let d = d + coord.projected_depth(e[0].get_x(), e[1].get_y(), e[2].get_z());
-                    let (_, y1) = coord.translate(&Coord3D::build_coord(s));
-                    let (_, y2) = coord.translate(&Coord3D::build_coord(e));
-                    let y = y1 + y2;
-                    (d, y)
-                })
-                .unwrap()
-        };
-
-        self.plotting_area().draw(&PathElement::new(
-            vec![Coord3D::build_coord(start), Coord3D::build_coord(end)],
-            style.clone(),
-        ))?;
-
-        Ok([
-            [start[0].clone(), start[1].clone(), start[2].clone()],
-            [end[0].clone(), end[1].clone(), end[2].clone()],
-        ])
-    }
-    pub(super) fn draw_axis_panels(
-        &mut self,
-        bold_points: &KeyPoints3d<X, Y, Z>,
-        light_points: &KeyPoints3d<X, Y, Z>,
-        panel_style: ShapeStyle,
-        bold_grid_style: ShapeStyle,
-        light_grid_style: ShapeStyle,
-    ) -> Result<
-        [[[Coord3D<X::ValueType, Y::ValueType, Z::ValueType>; 3]; 2]; 3],
-        DrawingAreaErrorKind<DB::ErrorType>,
-    > {
-        let mut r_iter = (0..3).map(|idx| {
-            self.draw_axis_panel(
-                idx,
-                bold_points,
-                light_points,
-                panel_style.clone(),
-                bold_grid_style.clone(),
-                light_grid_style.clone(),
-            )
-        });
-        Ok([
-            r_iter.next().unwrap()?,
-            r_iter.next().unwrap()?,
-            r_iter.next().unwrap()?,
-        ])
-    }
-    fn draw_axis_panel(
-        &mut self,
-        idx: usize,
-        bold_points: &KeyPoints3d<X, Y, Z>,
-        light_points: &KeyPoints3d<X, Y, Z>,
-        panel_style: ShapeStyle,
-        bold_grid_style: ShapeStyle,
-        light_grid_style: ShapeStyle,
-    ) -> Result<
-        [[Coord3D<X::ValueType, Y::ValueType, Z::ValueType>; 3]; 2],
-        DrawingAreaErrorKind<DB::ErrorType>,
-    > {
-        let coord = self.plotting_area().as_coord_spec();
-        let x_range = coord.logic_x.range();
-        let y_range = coord.logic_y.range();
-        let z_range = coord.logic_z.range();
-
-        let ranges: [[Coord3D<X::ValueType, Y::ValueType, Z::ValueType>; 2]; 3] = [
-            [Coord3D::X(x_range.start), Coord3D::X(x_range.end)],
-            [Coord3D::Y(y_range.start), Coord3D::Y(y_range.end)],
-            [Coord3D::Z(z_range.start), Coord3D::Z(z_range.end)],
-        ];
-
-        let (mut panel, start, end) = {
-            let a = [&ranges[0][0], &ranges[1][0], &ranges[2][0]];
-            let mut b = [&ranges[0][1], &ranges[1][1], &ranges[2][1]];
-            let mut c = a;
-            let d = b;
-
-            b[idx] = &ranges[idx][0];
-            c[idx] = &ranges[idx][1];
-
-            let (a, b) = if coord.projected_depth(a[0].get_x(), a[1].get_y(), a[2].get_z())
-                >= coord.projected_depth(c[0].get_x(), c[1].get_y(), c[2].get_z())
-            {
-                (a, b)
-            } else {
-                (c, d)
-            };
-
-            let mut m = a.clone();
-            m[(idx + 1) % 3] = b[(idx + 1) % 3];
-            let mut n = a.clone();
-            n[(idx + 2) % 3] = b[(idx + 2) % 3];
-
-            (
-                vec![
-                    Coord3D::build_coord(a),
-                    Coord3D::build_coord(m),
-                    Coord3D::build_coord(b),
-                    Coord3D::build_coord(n),
-                ],
-                a,
-                b,
-            )
-        };
-        self.plotting_area()
-            .draw(&Polygon::new(panel.clone(), panel_style.clone()))?;
-        panel.push(panel[0].clone());
-        self.plotting_area()
-            .draw(&PathElement::new(panel, bold_grid_style.clone()))?;
-
-        for (kps, style) in vec![
-            (light_points, light_grid_style),
-            (bold_points, bold_grid_style),
-        ]
-        .into_iter()
-        {
-            for idx in (0..3).filter(|&i| i != idx) {
-                let kps: Vec<_> = match idx {
-                    0 => kps.x_points.iter().map(|x| Coord3D::X(x.clone())).collect(),
-                    1 => kps.y_points.iter().map(|y| Coord3D::Y(y.clone())).collect(),
-                    _ => kps.z_points.iter().map(|z| Coord3D::Z(z.clone())).collect(),
-                };
-                for kp in kps.iter() {
-                    let mut kp_start = start;
-                    let mut kp_end = end;
-                    kp_start[idx] = kp;
-                    kp_end[idx] = kp;
-                    self.plotting_area().draw(&PathElement::new(
-                        vec![Coord3D::build_coord(kp_start), Coord3D::build_coord(kp_end)],
-                        style.clone(),
-                    ))?;
-                }
-            }
-        }
-
-        Ok([
-            [start[0].clone(), start[1].clone(), start[2].clone()],
-            [end[0].clone(), end[1].clone(), end[2].clone()],
-        ])
-    }
-}
-=======
 pub(super) use cartesian3d::Coord3D;
->>>>>>> b054a802
 
 #[cfg(test)]
 mod test {
