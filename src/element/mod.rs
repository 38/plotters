/*!
    Defines the drawing elements, the high-level drawing unit in Plotters drawing system

    ## Introduction
    An element is the drawing unit for Plotter's high-level drawing API.
    Different from low-level drawing API, an element is a logic unit of component in the image.
    There are few built-in elements, including `Circle`, `Pixel`, `Rectangle`, `Path`, `Text`, etc.

    All element can be drawn onto the drawing area using API `DrawingArea::draw(...)`.
    Plotters use "iterator of elements" as the abstraction of any type of plot.

    ## Implementing your own element
    You can also define your own element, `CandleStick` is a good sample of implementing complex
    element. There are two trait required for an element:

    - `PointCollection` - the struct should be able to return an iterator of key-points under guest coordinate
    - `Drawable` - the struct should be able to use performe drawing on a drawing backend with pixel-based coordinate

    An example of element that draws a red "X" in a red rectangle onto the backend:

    ```rust
    use std::iter::{Once, once};
    use plotters::element::{PointCollection, Drawable};
    use plotters::drawing::backend::{BackendCoord, DrawingErrorKind};
    use plotters::prelude::*;

    // Any example drawing a red X
    struct RedBoxedX((i32, i32));

    // For any reference to RedX, we can convert it into an iterator of points
    impl <'a> PointCollection<'a, (i32, i32)> for &'a RedBoxedX {
        type Borrow = &'a (i32, i32);
        type IntoIter = Once<&'a (i32, i32)>;
        fn point_iter(self) -> Self::IntoIter {
            once(&self.0)
        }
    }

    // How to actually draw this element
    impl <DB:DrawingBackend> Drawable<DB> for RedBoxedX {
        fn draw<I:Iterator<Item = BackendCoord>>(
            &self,
            mut pos: I,
            backend: &mut DB,
            _: (u32, u32),
        ) -> Result<(), DrawingErrorKind<DB::ErrorType>> {
            let pos = pos.next().unwrap();
            backend.draw_rect(pos, (pos.0 + 10, pos.1 + 12), &RED.to_rgba(), false)?;
            backend.draw_text("X", &("Arial", 20).into(), pos, &RED.to_rgba())
        }
    }

    fn main() -> Result<(), Box<dyn std::error::Error>> {
        let root = BitMapBackend::new(
            "plotters-doc-data/element-0.png",
            (640, 480)
        ).into_drawing_area();
        root.draw(&RedBoxedX((200, 200)))?;
        Ok(())
    }
    ```
      ![](https://plotters-rs.github.io/plotters-doc-data/element-0.png)

      ## Composable Elements
      You also have an convenient way to build an element that isn't built into the Plotters library by
      combining existing elements into a logic group. To build an composable elemnet, you need to use an
      logic empty element that draws nothing to the backend but denotes the relative zero point of the logical
      group. Any element defined with pixel based offset coordinate can be added into the group later using
      the `+` operator.

      For example, the red boxed X element can be implemented with Composable element in the following way:
    ```rust
    use plotters::prelude::*;
    fn main() -> Result<(), Box<dyn std::error::Error>> {
        let root = BitMapBackend::new(
            "plotters-doc-data/element-1.png",
            (640, 480)
        ).into_drawing_area();
        let font:FontDesc = ("Arial", 20).into();
        root.draw(&(EmptyElement::at((200, 200))
                + Text::new("X", (0, 0), &"Arial".into_font().resize(20.0).color(&RED))
                + Rectangle::new([(0,0), (10, 12)], &RED)
        ))?;
        Ok(())
    }
    ```
    ![](https://plotters-rs.github.io/plotters-doc-data/element-1.png)

    ## Dynamic Elements
    By default, Plotters uses static dispatch for all the elements and series. For example,
    the `ChartContext::draw_series` method accepts an iterator of `T` where type `T` implements
    all the traits a element should implement. Although, we can use the series of composable element
    for complex series drawing. But sometimes, we still want to make the series heterogyous, which means
    the iterator should be able to holds elements in different type.
    For example, a point series with corss and circle. This requires the dynamically dispatched elements.
    In plotters, all the elements can be converted into `DynElement`, the dynamic dispatch container for
    all elements (include exernal implemented ones).
    Plotters automatically implements `IntoDynElement` for all elements, by doing so, any dynamic element should have
    `into_dyn` function which would wrap the element into a dynmanic element wrapper.

    For example, the following code counts the number of factors of integer and mark all prime numbers in cross.
    ```rust
    use plotters::prelude::*;
    fn num_of_factor(n: i32) -> i32 {
        let mut ret = 2;
        for i in 2..n {
            if i * i > n {
                break;
            }

            if n % i == 0 {
                if i * i != n {
                    ret += 2;
                } else {
                    ret += 1;
                }
            }
        }
        return ret;
    }
    fn main() -> Result<(), Box<dyn std::error::Error>> {
        let root =
            BitMapBackend::new("plotters-doc-data/element-3.png", (640, 480))
            .into_drawing_area();
        root.fill(&WHITE)?;
        let mut chart = ChartBuilder::on(&root)
            .x_label_area_size(40)
            .y_label_area_size(40)
            .margin(5)
            .build_ranged(0..50, 0..10)?;

        chart
            .configure_mesh()
            .disable_x_mesh()
            .disable_y_mesh()
            .draw()?;

        chart.draw_series((0..50).map(|x| {
            let center = (x, num_of_factor(x));
            // Although the arms of if statement has different types,
            // but they can be placed into a dynamic element wrapper,
            // by doing so, the type is unified.
            if center.1 == 2 {
                Cross::new(center, 4, Into::<ShapeStyle>::into(&RED).filled()).into_dyn()
            } else {
                Circle::new(center, 4, Into::<ShapeStyle>::into(&GREEN).filled()).into_dyn()
            }
        }))?;

        Ok(())
    }
    ```
    ![](https://plotters-rs.github.io/plotters-doc-data/element-3.png)
*/
use crate::drawing::backend::{BackendCoord, DrawingBackend, DrawingErrorKind};
use std::borrow::Borrow;

mod basic_shapes;
pub use basic_shapes::*;

mod text;
pub use text::*;

mod points;
pub use points::*;

mod composable;
pub use composable::{ComposedElement, EmptyElement};

mod candlestick;
pub use candlestick::CandleStick;

mod errorbar;
pub use errorbar::{ErrorBar, ErrorBarOrientH, ErrorBarOrientV};

<<<<<<< HEAD
#[cfg(all(not(target_arch = "wasm32"), feature = "image"))]
mod image;
#[cfg(all(not(target_arch = "wasm32"), feature = "image"))]
pub use self::image::BitMapElement;
=======
mod dynelem;
pub use dynelem::{DynElement, IntoDynElement};
>>>>>>> dce60a33

/// A type which is logically a collection of points, under any given coordinate system
pub trait PointCollection<'a, Coord> {
    /// The item in point iterator
    type Borrow: Borrow<Coord>;

    /// The point iterator
    type IntoIter: IntoIterator<Item = Self::Borrow>;

    /// framework to do the coordinate mapping
    fn point_iter(self) -> Self::IntoIter;
}

/// The trait indicates we are able to draw it on a drawing area
pub trait Drawable<DB: DrawingBackend> {
    /// Actually draws the element. The key points is already translated into the
    /// image cooridnate and can be used by DC directly
    fn draw<I: Iterator<Item = BackendCoord>>(
        &self,
        pos: I,
        backend: &mut DB,
        parent_dim: (u32, u32),
    ) -> Result<(), DrawingErrorKind<DB::ErrorType>>;
}<|MERGE_RESOLUTION|>--- conflicted
+++ resolved
@@ -173,15 +173,13 @@
 mod errorbar;
 pub use errorbar::{ErrorBar, ErrorBarOrientH, ErrorBarOrientV};
 
-<<<<<<< HEAD
 #[cfg(all(not(target_arch = "wasm32"), feature = "image"))]
 mod image;
 #[cfg(all(not(target_arch = "wasm32"), feature = "image"))]
 pub use self::image::BitMapElement;
-=======
+
 mod dynelem;
 pub use dynelem::{DynElement, IntoDynElement};
->>>>>>> dce60a33
 
 /// A type which is logically a collection of points, under any given coordinate system
 pub trait PointCollection<'a, Coord> {
