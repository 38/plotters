/*!
The SVG image drawing backend
*/
pub use svg as svg_types;

use svg::node::element::{Circle, Line, Polygon, Polyline, Rectangle, Text};
use svg::Document;

use crate::drawing::backend::{BackendCoord, BackendStyle, DrawingBackend, DrawingErrorKind};
use crate::style::text_anchor::{HPos, VPos};
use crate::style::{Color, FontStyle, FontTransform, RGBAColor, TextStyle};

use std::io::{Cursor, Error};
use std::path::Path;

fn make_svg_color<C: Color>(color: &C) -> String {
    let (r, g, b) = color.rgb();
    return format!("#{:02X}{:02X}{:02X}", r, g, b);
}

fn make_svg_opacity<C: Color>(color: &C) -> String {
    return format!("{}", color.alpha());
}

enum Target<'a> {
    File(&'a Path),
    Buffer(Cursor<&'a mut Vec<u8>>),
}

/// The SVG image drawing backend
pub struct SVGBackend<'a> {
    target: Target<'a>,
    size: (u32, u32),
    document: Option<Document>,
    saved: bool,
}

impl<'a> SVGBackend<'a> {
    pub fn update_document<F: FnOnce(Document) -> Document>(&mut self, op: F) {
        let mut temp = None;
        std::mem::swap(&mut temp, &mut self.document);
        self.document = Some(op(temp.unwrap()));
    }

    /// Create a new SVG drawing backend
    pub fn new<T: AsRef<Path> + ?Sized>(path: &'a T, size: (u32, u32)) -> Self {
        Self {
            target: Target::File(path.as_ref()),
            size,
            document: Some(Document::new().set("width", size.0).set("height", size.1)),
            saved: false,
        }
    }

    /// Create a new SVG drawing backend and store the document into a u8 buffer
    pub fn with_buffer(buf: &'a mut Vec<u8>, size: (u32, u32)) -> Self {
        Self {
            target: Target::Buffer(Cursor::new(buf)),
            size,
            document: Some(Document::new().set("width", size.0).set("height", size.1)),
            saved: false,
        }
    }
}

impl<'a> DrawingBackend for SVGBackend<'a> {
    type ErrorType = Error;

    fn get_size(&self) -> (u32, u32) {
        self.size
    }

    fn ensure_prepared(&mut self) -> Result<(), DrawingErrorKind<Error>> {
        Ok(())
    }

    fn present(&mut self) -> Result<(), DrawingErrorKind<Error>> {
        if !self.saved {
            match self.target {
                Target::File(path) => svg::save(path, self.document.as_ref().unwrap())
                    .map_err(DrawingErrorKind::DrawingError)?,
                Target::Buffer(ref mut w) => svg::write(w, self.document.as_ref().unwrap())
                    .map_err(DrawingErrorKind::DrawingError)?,
            }
            self.saved = true;
        }
        Ok(())
    }

    fn draw_pixel(
        &mut self,
        point: BackendCoord,
        color: &RGBAColor,
    ) -> Result<(), DrawingErrorKind<Error>> {
        if color.alpha() == 0.0 {
            return Ok(());
        }
        let node = Rectangle::new()
            .set("x", point.0)
            .set("y", point.1)
            .set("width", 1)
            .set("height", 1)
            .set("stroke", "none")
            .set("opacity", make_svg_opacity(color))
            .set("fill", make_svg_color(color));
        self.update_document(|d| d.add(node));
        Ok(())
    }

    fn draw_line<S: BackendStyle>(
        &mut self,
        from: BackendCoord,
        to: BackendCoord,
        style: &S,
    ) -> Result<(), DrawingErrorKind<Self::ErrorType>> {
        if style.as_color().alpha() == 0.0 {
            return Ok(());
        }
        let node = Line::new()
            .set("x1", from.0)
            .set("y1", from.1)
            .set("x2", to.0)
            .set("y2", to.1)
            .set("opacity", make_svg_opacity(&style.as_color()))
            .set("stroke", make_svg_color(&style.as_color()))
            .set("stroke-width", style.stroke_width());
        self.update_document(|d| d.add(node));
        Ok(())
    }

    fn draw_rect<S: BackendStyle>(
        &mut self,
        upper_left: BackendCoord,
        bottom_right: BackendCoord,
        style: &S,
        fill: bool,
    ) -> Result<(), DrawingErrorKind<Self::ErrorType>> {
        if style.as_color().alpha() == 0.0 {
            return Ok(());
        }
        let mut node = Rectangle::new()
            .set("x", upper_left.0)
            .set("y", upper_left.1)
            .set("width", bottom_right.0 - upper_left.0)
            .set("height", bottom_right.1 - upper_left.1);

        if !fill {
            node = node
                .set("opacity", make_svg_opacity(&style.as_color()))
                .set("stroke", make_svg_color(&style.as_color()))
                .set("fill", "none");
        } else {
            node = node
                .set("opacity", make_svg_opacity(&style.as_color()))
                .set("fill", make_svg_color(&style.as_color()))
                .set("stroke", "none");
        }

        self.update_document(|d| d.add(node));
        Ok(())
    }

    fn draw_path<S: BackendStyle, I: IntoIterator<Item = BackendCoord>>(
        &mut self,
        path: I,
        style: &S,
    ) -> Result<(), DrawingErrorKind<Self::ErrorType>> {
        if style.as_color().alpha() == 0.0 {
            return Ok(());
        }
        let node = Polyline::new()
            .set("fill", "none")
            .set("opacity", make_svg_opacity(&style.as_color()))
            .set("stroke", make_svg_color(&style.as_color()))
            .set("stroke-width", style.stroke_width())
            .set(
                "points",
                path.into_iter().fold(String::new(), |mut s, (x, y)| {
                    s.push_str(&format!("{},{} ", x, y));
                    s
                }),
            );
        self.update_document(|d| d.add(node));
        Ok(())
    }

    fn fill_polygon<S: BackendStyle, I: IntoIterator<Item = BackendCoord>>(
        &mut self,
        path: I,
        style: &S,
    ) -> Result<(), DrawingErrorKind<Self::ErrorType>> {
        if style.as_color().alpha() == 0.0 {
            return Ok(());
        }
        let node = Polygon::new()
            .set("opacity", make_svg_opacity(&style.as_color()))
            .set("fill", make_svg_color(&style.as_color()))
            .set(
                "points",
                path.into_iter().fold(String::new(), |mut s, (x, y)| {
                    s.push_str(&format!("{},{} ", x, y));
                    s
                }),
            );
        self.update_document(|d| d.add(node));
        Ok(())
    }

    fn draw_circle<S: BackendStyle>(
        &mut self,
        center: BackendCoord,
        radius: u32,
        style: &S,
        fill: bool,
    ) -> Result<(), DrawingErrorKind<Self::ErrorType>> {
        if style.as_color().alpha() == 0.0 {
            return Ok(());
        }
        let mut node = Circle::new()
            .set("cx", center.0)
            .set("cy", center.1)
            .set("r", radius);

        if !fill {
            node = node
                .set("opacity", make_svg_opacity(&style.as_color()))
                .set("stroke", make_svg_color(&style.as_color()))
                .set("fill", "none");
        } else {
            node = node
                .set("opacity", make_svg_opacity(&style.as_color()))
                .set("fill", make_svg_color(&style.as_color()))
                .set("stroke", "none");
        }

        self.update_document(|d| d.add(node));
        Ok(())
    }

    fn draw_text(
        &mut self,
        text: &str,
        style: &TextStyle,
        pos: BackendCoord,
    ) -> Result<(), DrawingErrorKind<Self::ErrorType>> {
        let font = &style.font;
        let color = &style.color;
        if color.alpha() == 0.0 {
            return Ok(());
        }

        let (x0, y0) = pos;
        let text_anchor = match style.pos.h_pos {
            HPos::Left => "start",
            HPos::Right => "end",
            HPos::Center => "middle",
<<<<<<< HEAD
        };

        let ((_, x_min_y), (_, x_max_y)) =
            font.layout_box("x").map_err(DrawingErrorKind::FontError)?;
        let ((_, text_min_y), (_, text_max_y)) =
            font.layout_box(text).map_err(DrawingErrorKind::FontError)?;
        let x_height = x_max_y as f32 - x_min_y as f32;
        let x_middle = x_min_y as f32 + x_height / 2.0;
        let text_height = text_max_y as f32 - text_min_y as f32;
        let text_middle = text_min_y as f32 + text_height / 2.0;
        let scaled_height = text_height / x_height;
        let offset = (text_middle - x_middle) / x_height;

        let dy = match style.pos.v_pos {
            VPos::Top => format!("{}ex", offset + scaled_height),
            VPos::Center => format!("{}ex", offset + scaled_height / 2.0),
            VPos::Bottom => format!("{}ex", offset),
        };

=======
        };

        let dy = match style.pos.v_pos {
            VPos::Top => "0.76em",
            VPos::Center => "0.5ex",
            VPos::Bottom => "-0.5ex",
        };

>>>>>>> 91f8ca2f
        let node = Text::new()
            .set("x", x0)
            .set("y", y0)
            .set("dy", dy)
            .set("text-anchor", text_anchor)
            .set("font-family", font.get_name())
            .set("font-size", font.get_size())
            .set("opacity", make_svg_opacity(color))
            .set("fill", make_svg_color(color));

        let node = match font.get_style() {
            FontStyle::Normal => node,
            FontStyle::Bold => node.set("font-weight", "bold"),
            other_style => node.set("font-style", other_style.as_str()),
        };

        let context = svg::node::Text::new(text);
        let trans = font.get_transform();
        let node = match trans {
            FontTransform::Rotate90 => node.set("transform", format!("rotate(90, {}, {})", x0, y0)),
            FontTransform::Rotate180 => {
                node.set("transform", format!("rotate(180, {}, {})", x0, y0))
            }
            FontTransform::Rotate270 => {
                node.set("transform", format!("rotate(270, {}, {})", x0, y0))
            }
            _ => node,
        }
        .add(context);

        self.update_document(|d| d.add(node));

        Ok(())
    }

    #[cfg(all(not(target_arch = "wasm32"), feature = "image"))]
    fn blit_bitmap<'b>(
        &mut self,
        pos: BackendCoord,
        (w, h): (u32, u32),
        src: &'b [u8],
    ) -> Result<(), DrawingErrorKind<Self::ErrorType>> {
        use image::png::PNGEncoder;
        use svg::node::element::Image;

        let mut data = vec![0; 0];

        {
            let cursor = Cursor::new(&mut data);

            let encoder = PNGEncoder::new(cursor);

            let color = image::ColorType::RGB(8);

            encoder.encode(src, w, h, color).map_err(|e| {
                DrawingErrorKind::DrawingError(Error::new(
                    std::io::ErrorKind::Other,
                    format!("Image error: {}", e),
                ))
            })?;
        }

        let padding = (3 - data.len() % 3) % 3;
        for _ in 0..padding {
            data.push(0);
        }

        let mut rem_bits = 0;
        let mut rem_num = 0;

        fn cvt_base64(from: u8) -> char {
            (if from < 26 {
                b'A' + from
            } else if from < 52 {
                b'a' + from - 26
            } else if from < 62 {
                b'0' + from - 52
            } else if from == 62 {
                b'+'
            } else {
                b'/'
            })
            .into()
        }

        let mut buf = String::new();
        buf.push_str("data:png;base64,");

        for byte in data {
            let value = (rem_bits << (6 - rem_num)) | (byte >> (rem_num + 2));
            rem_bits = byte & ((1 << (2 + rem_num)) - 1);
            rem_num += 2;

            buf.push(cvt_base64(value));
            if rem_num == 6 {
                buf.push(cvt_base64(rem_bits));
                rem_bits = 0;
                rem_num = 0;
            }
        }

        for _ in 0..padding {
            buf.pop();
            buf.push('=');
        }

        let node = Image::new()
            .set("x", pos.0)
            .set("y", pos.1)
            .set("width", w)
            .set("height", h)
            .set("href", buf.as_str());

        self.update_document(|d| d.add(node));

        Ok(())
    }
}

impl Drop for SVGBackend<'_> {
    fn drop(&mut self) {
        if !self.saved {
            self.present().expect("Unable to save the SVG image");
        }
    }
}

#[cfg(test)]
mod test {
    use super::*;
    use crate::element::Circle;
    use crate::prelude::*;
    use crate::style::text_anchor::{HPos, Pos, VPos};
    use std::fs;
    use std::path::Path;

    static DST_DIR: &str = "target/test/svg";

    fn checked_save_file(name: &str, content: &str) {
        /*
          Please use the SVG file to manually verify the results.
        */
        assert!(!content.is_empty());
        fs::create_dir_all(DST_DIR).unwrap();
        let file_name = format!("{}.svg", name);
        let file_path = Path::new(DST_DIR).join(file_name);
        println!("{:?} created", file_path);
        fs::write(file_path, &content).unwrap();
    }

    fn draw_mesh_with_custom_ticks(tick_size: i32, test_name: &str) {
        let mut buffer: Vec<u8> = vec![];
        {
            let root = SVGBackend::with_buffer(&mut buffer, (500, 500)).into_drawing_area();

            let mut chart = ChartBuilder::on(&root)
                .caption("This is a test", ("sans-serif", 20))
                .set_all_label_area_size(40)
                .build_ranged(0..10, 0..10)
                .unwrap();

            chart
                .configure_mesh()
                .set_all_tick_mark_size(tick_size)
                .draw()
                .unwrap();
        }

        let content = String::from_utf8(buffer).unwrap();
        checked_save_file(test_name, &content);

        assert!(content.contains("This is a test"));
    }

    #[test]
    fn test_draw_mesh_no_ticks() {
        draw_mesh_with_custom_ticks(0, "test_draw_mesh_no_ticks");
    }

    #[test]
    fn test_draw_mesh_negative_ticks() {
        draw_mesh_with_custom_ticks(-10, "test_draw_mesh_negative_ticks");
    }

    #[test]
    fn test_text_alignments() {
        let mut buffer: Vec<u8> = vec![];
        {
            let mut root = SVGBackend::with_buffer(&mut buffer, (500, 500));

            let style = TextStyle::from(("sans-serif", 20).into_font())
                .pos(Pos::new(HPos::Right, VPos::Top));
            root.draw_text("right-align", &style, (150, 50)).unwrap();

            let style = style.pos(Pos::new(HPos::Center, VPos::Top));
            root.draw_text("center-align", &style, (150, 150)).unwrap();

            let style = style.pos(Pos::new(HPos::Left, VPos::Top));
            root.draw_text("left-align", &style, (150, 200)).unwrap();
        }

        let content = String::from_utf8(buffer).unwrap();
        checked_save_file("test_text_alignments", &content);

        for svg_line in content.split("</text>") {
            if let Some(anchor_and_rest) = svg_line.split("text-anchor=\"").nth(1) {
                if anchor_and_rest.starts_with("end") {
                    assert!(anchor_and_rest.contains("right-align"))
                }
                if anchor_and_rest.starts_with("middle") {
                    assert!(anchor_and_rest.contains("center-align"))
                }
                if anchor_and_rest.starts_with("start") {
                    assert!(anchor_and_rest.contains("left-align"))
                }
            }
        }
    }

    #[test]
    fn test_text_draw() {
        let mut buffer: Vec<u8> = vec![];
        {
<<<<<<< HEAD
            let root = SVGBackend::with_buffer(&mut buffer, (1000, 600)).into_drawing_area();
=======
            let root = SVGBackend::with_buffer(&mut buffer, (1500, 800)).into_drawing_area();
>>>>>>> 91f8ca2f
            let root = root
                .titled("Image Title", ("sans-serif", 60).into_font())
                .unwrap();

            let mut chart = ChartBuilder::on(&root)
                .caption("All anchor point positions", ("sans-serif", 20))
                .set_all_label_area_size(40)
                .build_ranged(0..100, 0..50)
                .unwrap();

            chart
                .configure_mesh()
                .disable_x_mesh()
                .disable_y_mesh()
                .x_desc("X Axis")
                .y_desc("Y Axis")
                .draw()
                .unwrap();

<<<<<<< HEAD
=======
            let ((x1, y1), (x2, y2), (x3, y3)) = ((-30, 30), (0, -30), (30, 30));

>>>>>>> 91f8ca2f
            for (dy, trans) in [
                FontTransform::None,
                FontTransform::Rotate90,
                FontTransform::Rotate180,
                FontTransform::Rotate270,
            ]
            .iter()
            .enumerate()
            {
                for (dx1, h_pos) in [HPos::Left, HPos::Right, HPos::Center].iter().enumerate() {
                    for (dx2, v_pos) in [VPos::Top, VPos::Center, VPos::Bottom].iter().enumerate() {
<<<<<<< HEAD
                        let x = 100_i32 + (dx1 as i32 * 3 + dx2 as i32) * 100;
                        let y = 100 + dy as i32 * 100;
                        root.draw(&Circle::new((x, y), 3, &BLACK.mix(0.5))).unwrap();
                        let style = TextStyle::from(("sans-serif", 20).into_font())
                            .pos(Pos::new(*h_pos, *v_pos))
                            .transform(trans.clone());
                        root.draw_text("test", &style, (x, y)).unwrap();
=======
                        let x = 150_i32 + (dx1 as i32 * 3 + dx2 as i32) * 150;
                        let y = 120 + dy as i32 * 150;
                        let draw = |x, y, text| {
                            root.draw(&Circle::new((x, y), 3, &BLACK.mix(0.5))).unwrap();
                            let style = TextStyle::from(("sans-serif", 20).into_font())
                                .pos(Pos::new(*h_pos, *v_pos))
                                .transform(trans.clone());
                            root.draw_text(text, &style, (x, y)).unwrap();
                        };
                        draw(x + x1, y + y1, "dood");
                        draw(x + x2, y + y2, "dog");
                        draw(x + x3, y + y3, "goog");
>>>>>>> 91f8ca2f
                    }
                }
            }
        }

        let content = String::from_utf8(buffer).unwrap();
        checked_save_file("test_text_draw", &content);

<<<<<<< HEAD
        assert_eq!(content.matches("test").count(), 36);
=======
        assert_eq!(content.matches("dog").count(), 36);
        assert_eq!(content.matches("dood").count(), 36);
        assert_eq!(content.matches("goog").count(), 36);
>>>>>>> 91f8ca2f
    }

    #[test]
    fn test_text_clipping() {
        let mut buffer: Vec<u8> = vec![];
        {
            let (width, height) = (500_i32, 500_i32);
            let root = SVGBackend::with_buffer(&mut buffer, (width as u32, height as u32))
                .into_drawing_area();

            let style = TextStyle::from(("sans-serif", 20).into_font())
                .pos(Pos::new(HPos::Center, VPos::Center));
            root.draw_text("TOP LEFT", &style, (0, 0)).unwrap();
            root.draw_text("TOP CENTER", &style, (width / 2, 0))
                .unwrap();
            root.draw_text("TOP RIGHT", &style, (width, 0)).unwrap();

            root.draw_text("MIDDLE LEFT", &style, (0, height / 2))
                .unwrap();
            root.draw_text("MIDDLE RIGHT", &style, (width, height / 2))
                .unwrap();

            root.draw_text("BOTTOM LEFT", &style, (0, height)).unwrap();
            root.draw_text("BOTTOM CENTER", &style, (width / 2, height))
                .unwrap();
            root.draw_text("BOTTOM RIGHT", &style, (width, height))
                .unwrap();
        }

        let content = String::from_utf8(buffer).unwrap();
        checked_save_file("test_text_clipping", &content);
    }

    #[test]
    fn test_series_labels() {
        let mut buffer: Vec<u8> = vec![];
        {
            let (width, height) = (500, 500);
            let root = SVGBackend::with_buffer(&mut buffer, (width, height)).into_drawing_area();

            let mut chart = ChartBuilder::on(&root)
                .caption("All series label positions", ("sans-serif", 20))
                .set_all_label_area_size(40)
                .build_ranged(0..50, 0..50)
                .unwrap();

            chart
                .configure_mesh()
                .disable_x_mesh()
                .disable_y_mesh()
                .draw()
                .unwrap();

            chart
                .draw_series(std::iter::once(Circle::new((5, 15), 5, &RED)))
                .expect("Drawing error")
                .label("Series 1")
                .legend(|(x, y)| Circle::new((x, y), 3, RED.filled()));

            chart
                .draw_series(std::iter::once(Circle::new((5, 15), 10, &BLUE)))
                .expect("Drawing error")
                .label("Series 2")
                .legend(|(x, y)| Circle::new((x, y), 3, BLUE.filled()));

            for pos in vec![
                SeriesLabelPosition::UpperLeft,
                SeriesLabelPosition::MiddleLeft,
                SeriesLabelPosition::LowerLeft,
                SeriesLabelPosition::UpperMiddle,
                SeriesLabelPosition::MiddleMiddle,
                SeriesLabelPosition::LowerMiddle,
                SeriesLabelPosition::UpperRight,
                SeriesLabelPosition::MiddleRight,
                SeriesLabelPosition::LowerRight,
                SeriesLabelPosition::Coordinate(70, 70),
            ]
            .into_iter()
            {
                chart
                    .configure_series_labels()
                    .border_style(&BLACK.mix(0.5))
                    .position(pos)
                    .draw()
                    .expect("Drawing error");
            }
        }

        let content = String::from_utf8(buffer).unwrap();
        checked_save_file("test_series_labels", &content);
    }
<<<<<<< HEAD
=======

    #[test]
    fn test_draw_pixel_alphas() {
        let mut buffer: Vec<u8> = vec![];
        {
            let (width, height) = (100_i32, 100_i32);
            let root = SVGBackend::with_buffer(&mut buffer, (width as u32, height as u32))
                .into_drawing_area();
            root.fill(&WHITE).unwrap();

            for i in -20..20 {
                let alpha = i as f64 * 0.1;
                root.draw_pixel((50 + i, 50 + i), &BLACK.mix(alpha))
                    .unwrap();
            }
        }

        let content = String::from_utf8(buffer).unwrap();
        checked_save_file("test_draw_pixel_alphas", &content);
    }
>>>>>>> 91f8ca2f
}<|MERGE_RESOLUTION|>--- conflicted
+++ resolved
@@ -254,27 +254,6 @@
             HPos::Left => "start",
             HPos::Right => "end",
             HPos::Center => "middle",
-<<<<<<< HEAD
-        };
-
-        let ((_, x_min_y), (_, x_max_y)) =
-            font.layout_box("x").map_err(DrawingErrorKind::FontError)?;
-        let ((_, text_min_y), (_, text_max_y)) =
-            font.layout_box(text).map_err(DrawingErrorKind::FontError)?;
-        let x_height = x_max_y as f32 - x_min_y as f32;
-        let x_middle = x_min_y as f32 + x_height / 2.0;
-        let text_height = text_max_y as f32 - text_min_y as f32;
-        let text_middle = text_min_y as f32 + text_height / 2.0;
-        let scaled_height = text_height / x_height;
-        let offset = (text_middle - x_middle) / x_height;
-
-        let dy = match style.pos.v_pos {
-            VPos::Top => format!("{}ex", offset + scaled_height),
-            VPos::Center => format!("{}ex", offset + scaled_height / 2.0),
-            VPos::Bottom => format!("{}ex", offset),
-        };
-
-=======
         };
 
         let dy = match style.pos.v_pos {
@@ -283,7 +262,6 @@
             VPos::Bottom => "-0.5ex",
         };
 
->>>>>>> 91f8ca2f
         let node = Text::new()
             .set("x", x0)
             .set("y", y0)
@@ -507,11 +485,7 @@
     fn test_text_draw() {
         let mut buffer: Vec<u8> = vec![];
         {
-<<<<<<< HEAD
-            let root = SVGBackend::with_buffer(&mut buffer, (1000, 600)).into_drawing_area();
-=======
             let root = SVGBackend::with_buffer(&mut buffer, (1500, 800)).into_drawing_area();
->>>>>>> 91f8ca2f
             let root = root
                 .titled("Image Title", ("sans-serif", 60).into_font())
                 .unwrap();
@@ -531,11 +505,8 @@
                 .draw()
                 .unwrap();
 
-<<<<<<< HEAD
-=======
             let ((x1, y1), (x2, y2), (x3, y3)) = ((-30, 30), (0, -30), (30, 30));
 
->>>>>>> 91f8ca2f
             for (dy, trans) in [
                 FontTransform::None,
                 FontTransform::Rotate90,
@@ -547,15 +518,6 @@
             {
                 for (dx1, h_pos) in [HPos::Left, HPos::Right, HPos::Center].iter().enumerate() {
                     for (dx2, v_pos) in [VPos::Top, VPos::Center, VPos::Bottom].iter().enumerate() {
-<<<<<<< HEAD
-                        let x = 100_i32 + (dx1 as i32 * 3 + dx2 as i32) * 100;
-                        let y = 100 + dy as i32 * 100;
-                        root.draw(&Circle::new((x, y), 3, &BLACK.mix(0.5))).unwrap();
-                        let style = TextStyle::from(("sans-serif", 20).into_font())
-                            .pos(Pos::new(*h_pos, *v_pos))
-                            .transform(trans.clone());
-                        root.draw_text("test", &style, (x, y)).unwrap();
-=======
                         let x = 150_i32 + (dx1 as i32 * 3 + dx2 as i32) * 150;
                         let y = 120 + dy as i32 * 150;
                         let draw = |x, y, text| {
@@ -568,7 +530,6 @@
                         draw(x + x1, y + y1, "dood");
                         draw(x + x2, y + y2, "dog");
                         draw(x + x3, y + y3, "goog");
->>>>>>> 91f8ca2f
                     }
                 }
             }
@@ -577,13 +538,9 @@
         let content = String::from_utf8(buffer).unwrap();
         checked_save_file("test_text_draw", &content);
 
-<<<<<<< HEAD
-        assert_eq!(content.matches("test").count(), 36);
-=======
         assert_eq!(content.matches("dog").count(), 36);
         assert_eq!(content.matches("dood").count(), 36);
         assert_eq!(content.matches("goog").count(), 36);
->>>>>>> 91f8ca2f
     }
 
     #[test]
@@ -675,8 +632,6 @@
         let content = String::from_utf8(buffer).unwrap();
         checked_save_file("test_series_labels", &content);
     }
-<<<<<<< HEAD
-=======
 
     #[test]
     fn test_draw_pixel_alphas() {
@@ -697,5 +652,4 @@
         let content = String::from_utf8(buffer).unwrap();
         checked_save_file("test_draw_pixel_alphas", &content);
     }
->>>>>>> 91f8ca2f
 }