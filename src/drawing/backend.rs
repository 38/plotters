--- conflicted
+++ resolved
@@ -239,12 +239,8 @@
                 if pos.1 + dy as i32 >= h as i32 {
                     break;
                 }
-<<<<<<< HEAD
-                let r = src[(dx + dy * w) as usize * 3];
-=======
                 // FIXME: This assume we have RGB image buffer
                 let r = src[(dx + dy * w) as usize * 3 + 0];
->>>>>>> cbc351e5
                 let g = src[(dx + dy * w) as usize * 3 + 1];
                 let b = src[(dx + dy * w) as usize * 3 + 2];
                 let color = crate::style::RGBColor(r, g, b);
